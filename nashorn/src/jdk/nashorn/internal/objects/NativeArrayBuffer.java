--- conflicted
+++ resolved
@@ -25,15 +25,9 @@
 
 package jdk.nashorn.internal.objects;
 
-<<<<<<< HEAD
 import static jdk.nashorn.internal.runtime.ECMAErrors.typeError;
 
 import java.nio.ByteBuffer;
-
-=======
-import java.nio.ByteBuffer;
-import java.util.Arrays;
->>>>>>> 71ded928
 import jdk.nashorn.internal.objects.annotations.Attribute;
 import jdk.nashorn.internal.objects.annotations.Constructor;
 import jdk.nashorn.internal.objects.annotations.Function;
@@ -56,20 +50,6 @@
     // initialized by nasgen
     private static PropertyMap $nasgenmap$;
 
-<<<<<<< HEAD
-    static PropertyMap getInitialMap() {
-        return $nasgenmap$;
-    }
-
-    /**
-     * Constructor
-     * @param newObj is this a new call
-     * @param self   self
-     * @param args   arguments
-     * @return new native array buffer
-     */
-=======
->>>>>>> 71ded928
     @Constructor(arity = 1)
     public static Object constructor(final boolean newObj, final Object self, final Object... args) {
         if (!newObj) {
@@ -83,20 +63,14 @@
         return new NativeArrayBuffer(JSType.toInt32(args[0]));
     }
 
-<<<<<<< HEAD
     /**
      * Constructor
      * @param nb native byte buffer to wrap
      * @param global global instance
      */
     protected NativeArrayBuffer(final ByteBuffer nb, final Global global) {
-        super(global.getArrayBufferPrototype(), global.getArrayBufferMap());
+        super(global.getArrayBufferPrototype(), $nasgenmap$);
         this.nb = nb;
-=======
-    protected NativeArrayBuffer(final byte[] byteArray, final Global global) {
-        super(global.getArrayBufferPrototype(), $nasgenmap$);
-        this.buffer = byteArray;
->>>>>>> 71ded928
     }
 
     /**
@@ -227,14 +201,16 @@
     }
 
     ByteBuffer getBuffer() {
-       return ByteBuffer.wrap(buffer);
+       return nb;
     }
 
     ByteBuffer getBuffer(final int offset) {
-        return ByteBuffer.wrap(buffer, offset, buffer.length - offset);
+        return (ByteBuffer)nb.duplicate().position(offset);
+//        return ByteBuffer.wrap(buffer, offset, buffer.length - offset);
     }
 
     ByteBuffer getBuffer(final int offset, final int length) {
-        return ByteBuffer.wrap(buffer, offset, length);
+        return (ByteBuffer)getBuffer(offset).limit(length);
+        //return ByteBuffer.wrap(buffer, offset, length);
     }
 }
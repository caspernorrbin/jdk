--- conflicted
+++ resolved
@@ -214,15 +214,9 @@
     const char * container_type() override {
       return "cgroupv1";
     }
-<<<<<<< HEAD
-    CachingCgroupController<CgroupMemoryController, physical_memory_size_type>* memory_controller() { return _memory; }
-    CachingCgroupController<CgroupCpuController, double>* cpu_controller() { return _cpu; }
-    CgroupCpuacctController* cpuacct_controller() { return _cpuacct; }
-=======
-    CachingCgroupController<CgroupMemoryController>* memory_controller() override { return _memory; }
-    CachingCgroupController<CgroupCpuController>* cpu_controller() override { return _cpu; }
+    CachingCgroupController<CgroupMemoryController, physical_memory_size_type>* memory_controller() override { return _memory; }
+    CachingCgroupController<CgroupCpuController, double>* cpu_controller() override { return _cpu; }
     CgroupCpuacctController* cpuacct_controller() override { return _cpuacct; }
->>>>>>> afb6a0c2
 
   private:
     /* controllers */

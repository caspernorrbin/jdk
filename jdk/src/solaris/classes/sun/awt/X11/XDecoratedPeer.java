--- conflicted
+++ resolved
@@ -78,13 +78,7 @@
         Rectangle bounds = (Rectangle)params.get(BOUNDS);
         dimensions = new WindowDimensions(bounds, getRealInsets(), false);
         params.put(BOUNDS, dimensions.getClientRect());
-<<<<<<< HEAD
-        if (insLog.isLoggable(Level.FINE)) {
-            insLog.log(Level.FINE, "Initial dimensions {0}",new Object[] { String.valueOf(dimensions) });
-        }
-=======
         insLog.fine("Initial dimensions {0}", dimensions);
->>>>>>> c2252920
 
         // Deny default processing of these events on the shell - proxy will take care of
         // them instead
@@ -270,14 +264,7 @@
             wm_set_insets = XWM.getInsetsFromProp(getWindow(), changedAtom);
         }
 
-<<<<<<< HEAD
-        if (insLog.isLoggable(Level.FINER)) {
-            insLog.log(Level.FINER, "FRAME_EXTENTS: {0}",
-                       new Object[]{String.valueOf(wm_set_insets)});
-        }
-=======
         insLog.finer("FRAME_EXTENTS: {0}", wm_set_insets);
->>>>>>> c2252920
 
         if (wm_set_insets != null) {
             wm_set_insets = copy(wm_set_insets);
@@ -343,14 +330,7 @@
                 // Check if we have insets provided by the WM
                 Insets correctWM = getWMSetInsets(null);
                 if (correctWM != null) {
-<<<<<<< HEAD
-                    if (insLog.isLoggable(Level.FINER)) {
-                        insLog.log(Level.FINER, "wm-provided insets {0}",
-                                   new Object[]{String.valueOf(correctWM)});
-                    }
-=======
                     insLog.finer("wm-provided insets {0}", correctWM);
->>>>>>> c2252920
                     // If these insets are equal to our current insets - no actions are necessary
                     Insets dimInsets = dimensions.getInsets();
                     if (correctWM.equals(dimInsets)) {
@@ -364,13 +344,7 @@
                     correctWM = XWM.getWM().getInsets(this, xe.get_window(), xe.get_parent());
 
                     if (correctWM != null) {
-<<<<<<< HEAD
-                        if (insLog.isLoggable(Level.FINE)) {
-                            insLog.log(Level.FINER, "correctWM {0}", new Object[] {String.valueOf(correctWM)});
-                        }
-=======
                         insLog.finer("correctWM {0}", correctWM);
->>>>>>> c2252920
                     } else {
                         insLog.finer("correctWM insets are not available, waiting for configureNotify");
                     }
@@ -393,14 +367,7 @@
              * initial insets were wrong (most likely they were).
              */
             Insets correction = difference(correctWM, currentInsets);
-<<<<<<< HEAD
-            if (insLog.isLoggable(Level.FINEST)) {
-                insLog.log(Level.FINEST, "Corrention {0}",
-                           new Object[] {String.valueOf(correction)});
-            }
-=======
             insLog.finest("Corrention {0}", correction);
->>>>>>> c2252920
             if (!isNull(correction)) {
                 currentInsets = copy(correctWM);
                 applyGuessedInsets();
@@ -484,13 +451,8 @@
     public Insets getInsets() {
         Insets in = copy(getRealInsets());
         in.top += getMenuBarHeight();
-<<<<<<< HEAD
-        if (insLog.isLoggable(Level.FINEST)) {
-            insLog.log(Level.FINEST, "Get insets returns {0}", new Object[] {String.valueOf(in)});
-=======
         if (insLog.isLoggable(PlatformLogger.FINEST)) {
             insLog.finest("Get insets returns {0}", in);
->>>>>>> c2252920
         }
         return in;
     }
@@ -646,14 +608,9 @@
               dims.setSize(width, height);
               break;
         }
-<<<<<<< HEAD
-        if (insLog.isLoggable(Level.FINE)) insLog.log(Level.FINE, "For the operation {0} new dimensions are {1}",
-                                                      new Object[] {operationToString(operation), String.valueOf(dims)});
-=======
         if (insLog.isLoggable(PlatformLogger.FINE))
             insLog.fine("For the operation {0} new dimensions are {1}",
                         operationToString(operation), dims);
->>>>>>> c2252920
 
         reshape(dims, operation, userReshape);
     }
@@ -683,13 +640,7 @@
     public void handleConfigureNotifyEvent(XEvent xev) {
         assert (SunToolkit.isAWTLockHeldByCurrentThread());
         XConfigureEvent xe = xev.get_xconfigure();
-<<<<<<< HEAD
-        if (insLog.isLoggable(Level.FINE)) {
-            insLog.log(Level.FINE, "Configure notify {0}", new Object[] {String.valueOf(xe)});
-        }
-=======
         insLog.fine("Configure notify {0}", xe);
->>>>>>> c2252920
 
         // XXX: should really only consider synthetic events, but
         if (isReparented()) {
@@ -781,14 +732,7 @@
                 case XWM.SAWFISH_WM:
                 {
                     Point xlocation = queryXLocation();
-<<<<<<< HEAD
-                    if (log.isLoggable(Level.FINE)) {
-                        log.log(Level.FINE, "New X location: {0}",
-                                new Object[]{String.valueOf(xlocation)});
-                    }
-=======
                     if (log.isLoggable(PlatformLogger.FINE)) log.fine("New X location: {0}", xlocation);
->>>>>>> c2252920
                     if (xlocation != null) {
                         newLocation = xlocation;
                     }
@@ -805,15 +749,8 @@
                 copy(currentInsets),
                 true);
 
-<<<<<<< HEAD
-        if (insLog.isLoggable(Level.FINER)) {
-            insLog.log(Level.FINER, "Insets are {0}, new dimensions {1}",
-                       new Object[] {String.valueOf(currentInsets), String.valueOf(newDimensions)});
-        }
-=======
         insLog.finer("Insets are {0}, new dimensions {1}",
                      currentInsets, newDimensions);
->>>>>>> c2252920
 
         checkIfOnNewScreen(newDimensions.getBounds());
 
@@ -978,15 +915,9 @@
                 return toGlobal(0,0);
             } else {
                 Point location = target.getLocation();
-<<<<<<< HEAD
-                if (insLog.isLoggable(Level.FINE))
-                    insLog.log(Level.FINE, "getLocationOnScreen {0} not reparented: {1} ",
-                               new Object[] {String.valueOf(this), String.valueOf(location)});
-=======
                 if (insLog.isLoggable(PlatformLogger.FINE))
                     insLog.fine("getLocationOnScreen {0} not reparented: {1} ",
                                 this, location);
->>>>>>> c2252920
                 return location;
             }
         } finally {
@@ -1023,14 +954,7 @@
     }
 
     public void setVisible(boolean vis) {
-<<<<<<< HEAD
-        if (log.isLoggable(Level.FINE)) {
-            log.log(Level.FINER, "Setting {0} to visible {1}",
-                    new Object[] {String.valueOf(this), Boolean.valueOf(vis)});
-        }
-=======
         log.finer("Setting {0} to visible {1}", this, Boolean.valueOf(vis));
->>>>>>> c2252920
         if (vis && !isVisible()) {
             XWM.setShellDecor(this);
             super.setVisible(vis);
@@ -1081,13 +1005,7 @@
     }
 
     private void handleWmTakeFocus(XClientMessageEvent cl) {
-<<<<<<< HEAD
-        if (focusLog.isLoggable(Level.FINE)) {
-            focusLog.log(Level.FINE, "WM_TAKE_FOCUS on {0}", new Object[]{String.valueOf(this)});
-        }
-=======
         focusLog.fine("WM_TAKE_FOCUS on {0}", this);
->>>>>>> c2252920
         requestWindowFocus(cl.get_data(1), true);
     }
 

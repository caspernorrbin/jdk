/*
 * Copyright (c) 1999, 2015, Oracle and/or its affiliates. All rights reserved.
 * Copyright 2012, 2015 SAP AG. All rights reserved.
 * DO NOT ALTER OR REMOVE COPYRIGHT NOTICES OR THIS FILE HEADER.
 *
 * This code is free software; you can redistribute it and/or modify it
 * under the terms of the GNU General Public License version 2 only, as
 * published by the Free Software Foundation.
 *
 * This code is distributed in the hope that it will be useful, but WITHOUT
 * ANY WARRANTY; without even the implied warranty of MERCHANTABILITY or
 * FITNESS FOR A PARTICULAR PURPOSE.  See the GNU General Public License
 * version 2 for more details (a copy is included in the LICENSE file that
 * accompanied this code).
 *
 * You should have received a copy of the GNU General Public License version
 * 2 along with this work; if not, write to the Free Software Foundation,
 * Inc., 51 Franklin St, Fifth Floor, Boston, MA 02110-1301 USA.
 *
 * Please contact Oracle, 500 Oracle Parkway, Redwood Shores, CA 94065 USA
 * or visit www.oracle.com if you need additional information or have any
 * questions.
 *
 */

// According to the AIX OS doc #pragma alloca must be used
// with C++ compiler before referencing the function alloca()
#pragma alloca

// no precompiled headers
#include "classfile/classLoader.hpp"
#include "classfile/systemDictionary.hpp"
#include "classfile/vmSymbols.hpp"
#include "code/icBuffer.hpp"
#include "code/vtableStubs.hpp"
#include "compiler/compileBroker.hpp"
#include "interpreter/interpreter.hpp"
#include "jvm_aix.h"
#include "libo4.hpp"
#include "libperfstat_aix.hpp"
#include "libodm_aix.hpp"
#include "loadlib_aix.hpp"
#include "memory/allocation.inline.hpp"
#include "memory/filemap.hpp"
#include "misc_aix.hpp"
#include "mutex_aix.inline.hpp"
#include "oops/oop.inline.hpp"
#include "os_aix.inline.hpp"
#include "os_share_aix.hpp"
#include "porting_aix.hpp"
#include "prims/jniFastGetField.hpp"
#include "prims/jvm.h"
#include "prims/jvm_misc.hpp"
#include "runtime/arguments.hpp"
#include "runtime/atomic.inline.hpp"
#include "runtime/extendedPC.hpp"
#include "runtime/globals.hpp"
#include "runtime/interfaceSupport.hpp"
#include "runtime/java.hpp"
#include "runtime/javaCalls.hpp"
#include "runtime/mutexLocker.hpp"
#include "runtime/objectMonitor.hpp"
#include "runtime/orderAccess.inline.hpp"
#include "runtime/os.hpp"
#include "runtime/osThread.hpp"
#include "runtime/perfMemory.hpp"
#include "runtime/sharedRuntime.hpp"
#include "runtime/statSampler.hpp"
#include "runtime/stubRoutines.hpp"
#include "runtime/thread.inline.hpp"
#include "runtime/threadCritical.hpp"
#include "runtime/timer.hpp"
#include "runtime/vm_version.hpp"
#include "services/attachListener.hpp"
#include "services/runtimeService.hpp"
#include "utilities/decoder.hpp"
#include "utilities/defaultStream.hpp"
#include "utilities/events.hpp"
#include "utilities/growableArray.hpp"
#include "utilities/vmError.hpp"

// put OS-includes here (sorted alphabetically)
#include <errno.h>
#include <fcntl.h>
#include <inttypes.h>
#include <poll.h>
#include <procinfo.h>
#include <pthread.h>
#include <pwd.h>
#include <semaphore.h>
#include <signal.h>
#include <stdint.h>
#include <stdio.h>
#include <string.h>
#include <unistd.h>
#include <sys/ioctl.h>
#include <sys/ipc.h>
#include <sys/mman.h>
#include <sys/resource.h>
#include <sys/select.h>
#include <sys/shm.h>
#include <sys/socket.h>
#include <sys/stat.h>
#include <sys/sysinfo.h>
#include <sys/systemcfg.h>
#include <sys/time.h>
#include <sys/times.h>
#include <sys/types.h>
#include <sys/utsname.h>
#include <sys/vminfo.h>
#include <sys/wait.h>

// Missing prototypes for various system APIs.
extern "C"
int mread_real_time(timebasestruct_t *t, size_t size_of_timebasestruct_t);

#if !defined(_AIXVERSION_610)
extern "C" int getthrds64(pid_t, struct thrdentry64*, int, tid64_t*, int);
extern "C" int getprocs64(procentry64*, int, fdsinfo*, int, pid_t*, int);
extern "C" int getargs   (procsinfo*, int, char*, int);
#endif

#define MAX_PATH (2 * K)

// for timer info max values which include all bits
#define ALL_64_BITS CONST64(0xFFFFFFFFFFFFFFFF)
// for multipage initialization error analysis (in 'g_multipage_error')
#define ERROR_MP_OS_TOO_OLD                          100
#define ERROR_MP_EXTSHM_ACTIVE                       101
#define ERROR_MP_VMGETINFO_FAILED                    102
#define ERROR_MP_VMGETINFO_CLAIMS_NO_SUPPORT_FOR_64K 103

// The semantics in this file are thus that codeptr_t is a *real code ptr*.
// This means that any function taking codeptr_t as arguments will assume
// a real codeptr and won't handle function descriptors (eg getFuncName),
// whereas functions taking address as args will deal with function
// descriptors (eg os::dll_address_to_library_name).
typedef unsigned int* codeptr_t;

// Typedefs for stackslots, stack pointers, pointers to op codes.
typedef unsigned long stackslot_t;
typedef stackslot_t* stackptr_t;

// Query dimensions of the stack of the calling thread.
static bool query_stack_dimensions(address* p_stack_base, size_t* p_stack_size);
static address resolve_function_descriptor_to_code_pointer(address p);

// Function to check a given stack pointer against given stack limits.
inline bool is_valid_stackpointer(stackptr_t sp, stackptr_t stack_base, size_t stack_size) {
  if (((uintptr_t)sp) & 0x7) {
    return false;
  }
  if (sp > stack_base) {
    return false;
  }
  if (sp < (stackptr_t) ((address)stack_base - stack_size)) {
    return false;
  }
  return true;
}

// Returns true if function is a valid codepointer.
inline bool is_valid_codepointer(codeptr_t p) {
  if (!p) {
    return false;
  }
  if (((uintptr_t)p) & 0x3) {
    return false;
  }
  if (LoadedLibraries::find_for_text_address(p, NULL) == NULL) {
    return false;
  }
  return true;
}

// Macro to check a given stack pointer against given stack limits and to die if test fails.
#define CHECK_STACK_PTR(sp, stack_base, stack_size) { \
    guarantee(is_valid_stackpointer((stackptr_t)(sp), (stackptr_t)(stack_base), stack_size), "Stack Pointer Invalid"); \
}

// Macro to check the current stack pointer against given stacklimits.
#define CHECK_CURRENT_STACK_PTR(stack_base, stack_size) { \
  address sp; \
  sp = os::current_stack_pointer(); \
  CHECK_STACK_PTR(sp, stack_base, stack_size); \
}

static void vmembk_print_on(outputStream* os);

////////////////////////////////////////////////////////////////////////////////
// global variables (for a description see os_aix.hpp)

julong    os::Aix::_physical_memory = 0;

pthread_t os::Aix::_main_thread = ((pthread_t)0);
int       os::Aix::_page_size = -1;

// -1 = uninitialized, 0 if AIX, 1 if OS/400 pase
int       os::Aix::_on_pase = -1;

// 0 = uninitialized, otherwise 32 bit number:
//  0xVVRRTTSS
//  VV - major version
//  RR - minor version
//  TT - tech level, if known, 0 otherwise
//  SS - service pack, if known, 0 otherwise
uint32_t  os::Aix::_os_version = 0;

int       os::Aix::_stack_page_size = -1;

// -1 = uninitialized, 0 - no, 1 - yes
int       os::Aix::_xpg_sus_mode = -1;

// -1 = uninitialized, 0 - no, 1 - yes
int       os::Aix::_extshm = -1;

////////////////////////////////////////////////////////////////////////////////
// local variables

static jlong    initial_time_count = 0;
static int      clock_tics_per_sec = 100;
static sigset_t check_signal_done;         // For diagnostics to print a message once (see run_periodic_checks)
static bool     check_signals      = true;
static int      SR_signum          = SIGUSR2; // Signal used to suspend/resume a thread (must be > SIGSEGV, see 4355769)
static sigset_t SR_sigset;

// Process break recorded at startup.
static address g_brk_at_startup = NULL;

// This describes the state of multipage support of the underlying
// OS. Note that this is of no interest to the outsize world and
// therefore should not be defined in AIX class.
//
// AIX supports four different page sizes - 4K, 64K, 16MB, 16GB. The
// latter two (16M "large" resp. 16G "huge" pages) require special
// setup and are normally not available.
//
// AIX supports multiple page sizes per process, for:
//  - Stack (of the primordial thread, so not relevant for us)
//  - Data - data, bss, heap, for us also pthread stacks
//  - Text - text code
//  - shared memory
//
// Default page sizes can be set via linker options (-bdatapsize, -bstacksize, ...)
// and via environment variable LDR_CNTRL (DATAPSIZE, STACKPSIZE, ...).
//
// For shared memory, page size can be set dynamically via
// shmctl(). Different shared memory regions can have different page
// sizes.
//
// More information can be found at AIBM info center:
//   http://publib.boulder.ibm.com/infocenter/aix/v6r1/index.jsp?topic=/com.ibm.aix.prftungd/doc/prftungd/multiple_page_size_app_support.htm
//
static struct {
  size_t pagesize;            // sysconf _SC_PAGESIZE (4K)
  size_t datapsize;           // default data page size (LDR_CNTRL DATAPSIZE)
  size_t shmpsize;            // default shared memory page size (LDR_CNTRL SHMPSIZE)
  size_t pthr_stack_pagesize; // stack page size of pthread threads
  size_t textpsize;           // default text page size (LDR_CNTRL STACKPSIZE)
  bool can_use_64K_pages;     // True if we can alloc 64K pages dynamically with Sys V shm.
  bool can_use_16M_pages;     // True if we can alloc 16M pages dynamically with Sys V shm.
  int error;                  // Error describing if something went wrong at multipage init.
} g_multipage_support = {
  (size_t) -1,
  (size_t) -1,
  (size_t) -1,
  (size_t) -1,
  (size_t) -1,
  false, false,
  0
};

// We must not accidentally allocate memory close to the BRK - even if
// that would work - because then we prevent the BRK segment from
// growing which may result in a malloc OOM even though there is
// enough memory. The problem only arises if we shmat() or mmap() at
// a specific wish address, e.g. to place the heap in a
// compressed-oops-friendly way.
static bool is_close_to_brk(address a) {
  assert0(g_brk_at_startup != NULL);
  if (a >= g_brk_at_startup &&
      a < (g_brk_at_startup + MaxExpectedDataSegmentSize)) {
    return true;
  }
  return false;
}

julong os::available_memory() {
  return Aix::available_memory();
}

julong os::Aix::available_memory() {
  // Avoid expensive API call here, as returned value will always be null.
  if (os::Aix::on_pase()) {
    return 0x0LL;
  }
  os::Aix::meminfo_t mi;
  if (os::Aix::get_meminfo(&mi)) {
    return mi.real_free;
  } else {
    return ULONG_MAX;
  }
}

julong os::physical_memory() {
  return Aix::physical_memory();
}

// Return true if user is running as root.

bool os::have_special_privileges() {
  static bool init = false;
  static bool privileges = false;
  if (!init) {
    privileges = (getuid() != geteuid()) || (getgid() != getegid());
    init = true;
  }
  return privileges;
}

// Helper function, emulates disclaim64 using multiple 32bit disclaims
// because we cannot use disclaim64() on AS/400 and old AIX releases.
static bool my_disclaim64(char* addr, size_t size) {

  if (size == 0) {
    return true;
  }

  // Maximum size 32bit disclaim() accepts. (Theoretically 4GB, but I just do not trust that.)
  const unsigned int maxDisclaimSize = 0x40000000;

  const unsigned int numFullDisclaimsNeeded = (size / maxDisclaimSize);
  const unsigned int lastDisclaimSize = (size % maxDisclaimSize);

  char* p = addr;

  for (int i = 0; i < numFullDisclaimsNeeded; i ++) {
    if (::disclaim(p, maxDisclaimSize, DISCLAIM_ZEROMEM) != 0) {
      trcVerbose("Cannot disclaim %p - %p (errno %d)\n", p, p + maxDisclaimSize, errno);
      return false;
    }
    p += maxDisclaimSize;
  }

  if (lastDisclaimSize > 0) {
    if (::disclaim(p, lastDisclaimSize, DISCLAIM_ZEROMEM) != 0) {
      trcVerbose("Cannot disclaim %p - %p (errno %d)\n", p, p + lastDisclaimSize, errno);
      return false;
    }
  }

  return true;
}

// Cpu architecture string
#if defined(PPC32)
static char cpu_arch[] = "ppc";
#elif defined(PPC64)
static char cpu_arch[] = "ppc64";
#else
#error Add appropriate cpu_arch setting
#endif

// Wrap the function "vmgetinfo" which is not available on older OS releases.
static int checked_vmgetinfo(void *out, int command, int arg) {
  if (os::Aix::on_pase() && os::Aix::os_version_short() < 0x0601) {
    guarantee(false, "cannot call vmgetinfo on AS/400 older than V6R1");
  }
  return ::vmgetinfo(out, command, arg);
}

// Given an address, returns the size of the page backing that address.
size_t os::Aix::query_pagesize(void* addr) {

  if (os::Aix::on_pase() && os::Aix::os_version_short() < 0x0601) {
    // AS/400 older than V6R1: no vmgetinfo here, default to 4K
    return SIZE_4K;
  }

  vm_page_info pi;
  pi.addr = (uint64_t)addr;
  if (checked_vmgetinfo(&pi, VM_PAGE_INFO, sizeof(pi)) == 0) {
    return pi.pagesize;
  } else {
    assert(false, "vmgetinfo failed to retrieve page size");
    return SIZE_4K;
  }
}

void os::Aix::initialize_system_info() {

  // Get the number of online(logical) cpus instead of configured.
  os::_processor_count = sysconf(_SC_NPROCESSORS_ONLN);
  assert(_processor_count > 0, "_processor_count must be > 0");

  // Retrieve total physical storage.
  os::Aix::meminfo_t mi;
  if (!os::Aix::get_meminfo(&mi)) {
    assert(false, "os::Aix::get_meminfo failed.");
  }
  _physical_memory = (julong) mi.real_total;
}

// Helper function for tracing page sizes.
static const char* describe_pagesize(size_t pagesize) {
  switch (pagesize) {
    case SIZE_4K : return "4K";
    case SIZE_64K: return "64K";
    case SIZE_16M: return "16M";
    case SIZE_16G: return "16G";
    default:
      assert(false, "surprise");
      return "??";
  }
}

// Probe OS for multipage support.
// Will fill the global g_multipage_support structure.
// Must be called before calling os::large_page_init().
static void query_multipage_support() {

  guarantee(g_multipage_support.pagesize == -1,
            "do not call twice");

  g_multipage_support.pagesize = ::sysconf(_SC_PAGESIZE);

  // This really would surprise me.
  assert(g_multipage_support.pagesize == SIZE_4K, "surprise!");

  // Query default data page size (default page size for C-Heap, pthread stacks and .bss).
  // Default data page size is defined either by linker options (-bdatapsize)
  // or by environment variable LDR_CNTRL (suboption DATAPSIZE). If none is given,
  // default should be 4K.
  {
    void* p = ::malloc(SIZE_16M);
    g_multipage_support.datapsize = os::Aix::query_pagesize(p);
    ::free(p);
  }

  // Query default shm page size (LDR_CNTRL SHMPSIZE).
  // Note that this is pure curiosity. We do not rely on default page size but set
  // our own page size after allocated.
  {
    const int shmid = ::shmget(IPC_PRIVATE, 1, IPC_CREAT | S_IRUSR | S_IWUSR);
    guarantee(shmid != -1, "shmget failed");
    void* p = ::shmat(shmid, NULL, 0);
    ::shmctl(shmid, IPC_RMID, NULL);
    guarantee(p != (void*) -1, "shmat failed");
    g_multipage_support.shmpsize = os::Aix::query_pagesize(p);
    ::shmdt(p);
  }

  // Before querying the stack page size, make sure we are not running as primordial
  // thread (because primordial thread's stack may have different page size than
  // pthread thread stacks). Running a VM on the primordial thread won't work for a
  // number of reasons so we may just as well guarantee it here.
  guarantee0(!os::Aix::is_primordial_thread());

  // Query pthread stack page size. Should be the same as data page size because
  // pthread stacks are allocated from C-Heap.
  {
    int dummy = 0;
    g_multipage_support.pthr_stack_pagesize = os::Aix::query_pagesize(&dummy);
  }

  // Query default text page size (LDR_CNTRL TEXTPSIZE).
  {
    address any_function =
      resolve_function_descriptor_to_code_pointer((address)describe_pagesize);
    g_multipage_support.textpsize = os::Aix::query_pagesize(any_function);
  }

  // Now probe for support of 64K pages and 16M pages.

  // Before OS/400 V6R1, there is no support for pages other than 4K.
  if (os::Aix::on_pase_V5R4_or_older()) {
    trcVerbose("OS/400 < V6R1 - no large page support.");
    g_multipage_support.error = ERROR_MP_OS_TOO_OLD;
    goto query_multipage_support_end;
  }

  // Now check which page sizes the OS claims it supports, and of those, which actually can be used.
  {
    const int MAX_PAGE_SIZES = 4;
    psize_t sizes[MAX_PAGE_SIZES];
    const int num_psizes = checked_vmgetinfo(sizes, VMINFO_GETPSIZES, MAX_PAGE_SIZES);
    if (num_psizes == -1) {
      trcVerbose("vmgetinfo(VMINFO_GETPSIZES) failed (errno: %d)", errno);
      trcVerbose("disabling multipage support.");
      g_multipage_support.error = ERROR_MP_VMGETINFO_FAILED;
      goto query_multipage_support_end;
    }
    guarantee(num_psizes > 0, "vmgetinfo(.., VMINFO_GETPSIZES, ...) failed.");
    assert(num_psizes <= MAX_PAGE_SIZES, "Surprise! more than 4 page sizes?");
    trcVerbose("vmgetinfo(.., VMINFO_GETPSIZES, ...) returns %d supported page sizes: ", num_psizes);
    for (int i = 0; i < num_psizes; i ++) {
      trcVerbose(" %s ", describe_pagesize(sizes[i]));
    }

    // Can we use 64K, 16M pages?
    for (int i = 0; i < num_psizes; i ++) {
      const size_t pagesize = sizes[i];
      if (pagesize != SIZE_64K && pagesize != SIZE_16M) {
        continue;
      }
      bool can_use = false;
      trcVerbose("Probing support for %s pages...", describe_pagesize(pagesize));
      const int shmid = ::shmget(IPC_PRIVATE, pagesize,
        IPC_CREAT | S_IRUSR | S_IWUSR);
      guarantee0(shmid != -1); // Should always work.
      // Try to set pagesize.
      struct shmid_ds shm_buf = { 0 };
      shm_buf.shm_pagesize = pagesize;
      if (::shmctl(shmid, SHM_PAGESIZE, &shm_buf) != 0) {
        const int en = errno;
        ::shmctl(shmid, IPC_RMID, NULL); // As early as possible!
        trcVerbose("shmctl(SHM_PAGESIZE) failed with errno=%n",
          errno);
      } else {
        // Attach and double check pageisze.
        void* p = ::shmat(shmid, NULL, 0);
        ::shmctl(shmid, IPC_RMID, NULL); // As early as possible!
        guarantee0(p != (void*) -1); // Should always work.
        const size_t real_pagesize = os::Aix::query_pagesize(p);
        if (real_pagesize != pagesize) {
          trcVerbose("real page size (0x%llX) differs.", real_pagesize);
        } else {
          can_use = true;
        }
        ::shmdt(p);
      }
      trcVerbose("Can use: %s", (can_use ? "yes" : "no"));
      if (pagesize == SIZE_64K) {
        g_multipage_support.can_use_64K_pages = can_use;
      } else if (pagesize == SIZE_16M) {
        g_multipage_support.can_use_16M_pages = can_use;
      }
    }

  } // end: check which pages can be used for shared memory

query_multipage_support_end:

  trcVerbose("base page size (sysconf _SC_PAGESIZE): %s",
      describe_pagesize(g_multipage_support.pagesize));
  trcVerbose("Data page size (C-Heap, bss, etc): %s",
      describe_pagesize(g_multipage_support.datapsize));
  trcVerbose("Text page size: %s",
      describe_pagesize(g_multipage_support.textpsize));
  trcVerbose("Thread stack page size (pthread): %s",
      describe_pagesize(g_multipage_support.pthr_stack_pagesize));
  trcVerbose("Default shared memory page size: %s",
      describe_pagesize(g_multipage_support.shmpsize));
  trcVerbose("Can use 64K pages dynamically with shared meory: %s",
      (g_multipage_support.can_use_64K_pages ? "yes" :"no"));
  trcVerbose("Can use 16M pages dynamically with shared memory: %s",
      (g_multipage_support.can_use_16M_pages ? "yes" :"no"));
  trcVerbose("Multipage error details: %d",
      g_multipage_support.error);

  // sanity checks
  assert0(g_multipage_support.pagesize == SIZE_4K);
  assert0(g_multipage_support.datapsize == SIZE_4K || g_multipage_support.datapsize == SIZE_64K);
  assert0(g_multipage_support.textpsize == SIZE_4K || g_multipage_support.textpsize == SIZE_64K);
  assert0(g_multipage_support.pthr_stack_pagesize == g_multipage_support.datapsize);
  assert0(g_multipage_support.shmpsize == SIZE_4K || g_multipage_support.shmpsize == SIZE_64K);

}

void os::init_system_properties_values() {

#define DEFAULT_LIBPATH "/lib:/usr/lib"
#define EXTENSIONS_DIR  "/lib/ext"

  // Buffer that fits several sprintfs.
  // Note that the space for the trailing null is provided
  // by the nulls included by the sizeof operator.
  const size_t bufsize =
    MAX2((size_t)MAXPATHLEN,  // For dll_dir & friends.
         (size_t)MAXPATHLEN + sizeof(EXTENSIONS_DIR)); // extensions dir
  char *buf = (char *)NEW_C_HEAP_ARRAY(char, bufsize, mtInternal);

  // sysclasspath, java_home, dll_dir
  {
    char *pslash;
    os::jvm_path(buf, bufsize);

    // Found the full path to libjvm.so.
    // Now cut the path to <java_home>/jre if we can.
    pslash = strrchr(buf, '/');
    if (pslash != NULL) {
      *pslash = '\0';            // Get rid of /libjvm.so.
    }
    pslash = strrchr(buf, '/');
    if (pslash != NULL) {
      *pslash = '\0';            // Get rid of /{client|server|hotspot}.
    }
    Arguments::set_dll_dir(buf);

    if (pslash != NULL) {
      pslash = strrchr(buf, '/');
      if (pslash != NULL) {
        *pslash = '\0';          // Get rid of /<arch>.
        pslash = strrchr(buf, '/');
        if (pslash != NULL) {
          *pslash = '\0';        // Get rid of /lib.
        }
      }
    }
    Arguments::set_java_home(buf);
    set_boot_path('/', ':');
  }

  // Where to look for native libraries.

  // On Aix we get the user setting of LIBPATH.
  // Eventually, all the library path setting will be done here.
  // Get the user setting of LIBPATH.
  const char *v = ::getenv("LIBPATH");
  const char *v_colon = ":";
  if (v == NULL) { v = ""; v_colon = ""; }

  // Concatenate user and invariant part of ld_library_path.
  // That's +1 for the colon and +1 for the trailing '\0'.
  char *ld_library_path = (char *)NEW_C_HEAP_ARRAY(char, strlen(v) + 1 + sizeof(DEFAULT_LIBPATH) + 1, mtInternal);
  sprintf(ld_library_path, "%s%s" DEFAULT_LIBPATH, v, v_colon);
  Arguments::set_library_path(ld_library_path);
  FREE_C_HEAP_ARRAY(char, ld_library_path);

  // Extensions directories.
  sprintf(buf, "%s" EXTENSIONS_DIR, Arguments::get_java_home());
  Arguments::set_ext_dirs(buf);

  FREE_C_HEAP_ARRAY(char, buf);

#undef DEFAULT_LIBPATH
#undef EXTENSIONS_DIR
}

////////////////////////////////////////////////////////////////////////////////
// breakpoint support

void os::breakpoint() {
  BREAKPOINT;
}

extern "C" void breakpoint() {
  // use debugger to set breakpoint here
}

////////////////////////////////////////////////////////////////////////////////
// signal support

debug_only(static bool signal_sets_initialized = false);
static sigset_t unblocked_sigs, vm_sigs, allowdebug_blocked_sigs;

bool os::Aix::is_sig_ignored(int sig) {
  struct sigaction oact;
  sigaction(sig, (struct sigaction*)NULL, &oact);
  void* ohlr = oact.sa_sigaction ? CAST_FROM_FN_PTR(void*, oact.sa_sigaction)
    : CAST_FROM_FN_PTR(void*, oact.sa_handler);
  if (ohlr == CAST_FROM_FN_PTR(void*, SIG_IGN)) {
    return true;
  } else {
    return false;
  }
}

void os::Aix::signal_sets_init() {
  // Should also have an assertion stating we are still single-threaded.
  assert(!signal_sets_initialized, "Already initialized");
  // Fill in signals that are necessarily unblocked for all threads in
  // the VM. Currently, we unblock the following signals:
  // SHUTDOWN{1,2,3}_SIGNAL: for shutdown hooks support (unless over-ridden
  //                         by -Xrs (=ReduceSignalUsage));
  // BREAK_SIGNAL which is unblocked only by the VM thread and blocked by all
  // other threads. The "ReduceSignalUsage" boolean tells us not to alter
  // the dispositions or masks wrt these signals.
  // Programs embedding the VM that want to use the above signals for their
  // own purposes must, at this time, use the "-Xrs" option to prevent
  // interference with shutdown hooks and BREAK_SIGNAL thread dumping.
  // (See bug 4345157, and other related bugs).
  // In reality, though, unblocking these signals is really a nop, since
  // these signals are not blocked by default.
  sigemptyset(&unblocked_sigs);
  sigemptyset(&allowdebug_blocked_sigs);
  sigaddset(&unblocked_sigs, SIGILL);
  sigaddset(&unblocked_sigs, SIGSEGV);
  sigaddset(&unblocked_sigs, SIGBUS);
  sigaddset(&unblocked_sigs, SIGFPE);
  sigaddset(&unblocked_sigs, SIGTRAP);
  sigaddset(&unblocked_sigs, SIGDANGER);
  sigaddset(&unblocked_sigs, SR_signum);

  if (!ReduceSignalUsage) {
   if (!os::Aix::is_sig_ignored(SHUTDOWN1_SIGNAL)) {
     sigaddset(&unblocked_sigs, SHUTDOWN1_SIGNAL);
     sigaddset(&allowdebug_blocked_sigs, SHUTDOWN1_SIGNAL);
   }
   if (!os::Aix::is_sig_ignored(SHUTDOWN2_SIGNAL)) {
     sigaddset(&unblocked_sigs, SHUTDOWN2_SIGNAL);
     sigaddset(&allowdebug_blocked_sigs, SHUTDOWN2_SIGNAL);
   }
   if (!os::Aix::is_sig_ignored(SHUTDOWN3_SIGNAL)) {
     sigaddset(&unblocked_sigs, SHUTDOWN3_SIGNAL);
     sigaddset(&allowdebug_blocked_sigs, SHUTDOWN3_SIGNAL);
   }
  }
  // Fill in signals that are blocked by all but the VM thread.
  sigemptyset(&vm_sigs);
  if (!ReduceSignalUsage)
    sigaddset(&vm_sigs, BREAK_SIGNAL);
  debug_only(signal_sets_initialized = true);
}

// These are signals that are unblocked while a thread is running Java.
// (For some reason, they get blocked by default.)
sigset_t* os::Aix::unblocked_signals() {
  assert(signal_sets_initialized, "Not initialized");
  return &unblocked_sigs;
}

// These are the signals that are blocked while a (non-VM) thread is
// running Java. Only the VM thread handles these signals.
sigset_t* os::Aix::vm_signals() {
  assert(signal_sets_initialized, "Not initialized");
  return &vm_sigs;
}

// These are signals that are blocked during cond_wait to allow debugger in
sigset_t* os::Aix::allowdebug_blocked_signals() {
  assert(signal_sets_initialized, "Not initialized");
  return &allowdebug_blocked_sigs;
}

void os::Aix::hotspot_sigmask(Thread* thread) {

  //Save caller's signal mask before setting VM signal mask
  sigset_t caller_sigmask;
  pthread_sigmask(SIG_BLOCK, NULL, &caller_sigmask);

  OSThread* osthread = thread->osthread();
  osthread->set_caller_sigmask(caller_sigmask);

  pthread_sigmask(SIG_UNBLOCK, os::Aix::unblocked_signals(), NULL);

  if (!ReduceSignalUsage) {
    if (thread->is_VM_thread()) {
      // Only the VM thread handles BREAK_SIGNAL ...
      pthread_sigmask(SIG_UNBLOCK, vm_signals(), NULL);
    } else {
      // ... all other threads block BREAK_SIGNAL
      pthread_sigmask(SIG_BLOCK, vm_signals(), NULL);
    }
  }
}

// retrieve memory information.
// Returns false if something went wrong;
// content of pmi undefined in this case.
bool os::Aix::get_meminfo(meminfo_t* pmi) {

  assert(pmi, "get_meminfo: invalid parameter");

  memset(pmi, 0, sizeof(meminfo_t));

  if (os::Aix::on_pase()) {
    // On PASE, use the libo4 porting library.

    unsigned long long virt_total = 0;
    unsigned long long real_total = 0;
    unsigned long long real_free = 0;
    unsigned long long pgsp_total = 0;
    unsigned long long pgsp_free = 0;
    if (libo4::get_memory_info(&virt_total, &real_total, &real_free, &pgsp_total, &pgsp_free)) {
      pmi->virt_total = virt_total;
      pmi->real_total = real_total;
      pmi->real_free = real_free;
      pmi->pgsp_total = pgsp_total;
      pmi->pgsp_free = pgsp_free;
      return true;
    }
    return false;

  } else {

    // On AIX, I use the (dynamically loaded) perfstat library to retrieve memory statistics
    // See:
    // http://publib.boulder.ibm.com/infocenter/systems/index.jsp
    //        ?topic=/com.ibm.aix.basetechref/doc/basetrf1/perfstat_memtot.htm
    // http://publib.boulder.ibm.com/infocenter/systems/index.jsp
    //        ?topic=/com.ibm.aix.files/doc/aixfiles/libperfstat.h.htm

    perfstat_memory_total_t psmt;
    memset (&psmt, '\0', sizeof(psmt));
    const int rc = libperfstat::perfstat_memory_total(NULL, &psmt, sizeof(psmt), 1);
    if (rc == -1) {
      trcVerbose("perfstat_memory_total() failed (errno=%d)", errno);
      assert(0, "perfstat_memory_total() failed");
      return false;
    }

    assert(rc == 1, "perfstat_memory_total() - weird return code");

    // excerpt from
    // http://publib.boulder.ibm.com/infocenter/systems/index.jsp
    //        ?topic=/com.ibm.aix.files/doc/aixfiles/libperfstat.h.htm
    // The fields of perfstat_memory_total_t:
    // u_longlong_t virt_total         Total virtual memory (in 4 KB pages).
    // u_longlong_t real_total         Total real memory (in 4 KB pages).
    // u_longlong_t real_free          Free real memory (in 4 KB pages).
    // u_longlong_t pgsp_total         Total paging space (in 4 KB pages).
    // u_longlong_t pgsp_free          Free paging space (in 4 KB pages).

    pmi->virt_total = psmt.virt_total * 4096;
    pmi->real_total = psmt.real_total * 4096;
    pmi->real_free = psmt.real_free * 4096;
    pmi->pgsp_total = psmt.pgsp_total * 4096;
    pmi->pgsp_free = psmt.pgsp_free * 4096;

    return true;

  }
} // end os::Aix::get_meminfo

//////////////////////////////////////////////////////////////////////////////
// create new thread

// Thread start routine for all newly created threads
static void *java_start(Thread *thread) {

  // find out my own stack dimensions
  {
    // actually, this should do exactly the same as thread->record_stack_base_and_size...
    address base = 0;
    size_t size = 0;
    query_stack_dimensions(&base, &size);
    thread->set_stack_base(base);
    thread->set_stack_size(size);
  }

  const pthread_t pthread_id = ::pthread_self();
  const tid_t kernel_thread_id = ::thread_self();

  trcVerbose("newborn Thread : pthread-id %u, ktid " UINT64_FORMAT
    ", stack %p ... %p, stacksize 0x%IX (%IB)",
    pthread_id, kernel_thread_id,
    thread->stack_end(),
    thread->stack_base(),
    thread->stack_size(),
    thread->stack_size());

  // Normally, pthread stacks on AIX live in the data segment (are allocated with malloc()
  // by the pthread library). In rare cases, this may not be the case, e.g. when third-party
  // tools hook pthread_create(). In this case, we may run into problems establishing
  // guard pages on those stacks, because the stacks may reside in memory which is not
  // protectable (shmated).
  if (thread->stack_base() > ::sbrk(0)) {
    trcVerbose("Thread " UINT64_FORMAT ": stack not in data segment.", (uint64_t) pthread_id);
  }

  // Do some sanity checks.
  CHECK_CURRENT_STACK_PTR(thread->stack_base(), thread->stack_size());

  // Try to randomize the cache line index of hot stack frames.
  // This helps when threads of the same stack traces evict each other's
  // cache lines. The threads can be either from the same JVM instance, or
  // from different JVM instances. The benefit is especially true for
  // processors with hyperthreading technology.

  static int counter = 0;
  int pid = os::current_process_id();
  alloca(((pid ^ counter++) & 7) * 128);

  thread->initialize_thread_current();

  OSThread* osthread = thread->osthread();

  // Thread_id is pthread id.
  osthread->set_thread_id(pthread_id);

  // .. but keep kernel thread id too for diagnostics
  osthread->set_kernel_thread_id(kernel_thread_id);

  // Initialize signal mask for this thread.
  os::Aix::hotspot_sigmask(thread);

  // Initialize floating point control register.
  os::Aix::init_thread_fpu_state();

  assert(osthread->get_state() == RUNNABLE, "invalid os thread state");

  // Call one more level start routine.
  thread->run();

  trcVerbose("Thread finished : pthread-id %u, ktid " UINT64_FORMAT ".",
    pthread_id, kernel_thread_id);

  return 0;
}

bool os::create_thread(Thread* thread, ThreadType thr_type, size_t stack_size) {

  assert(thread->osthread() == NULL, "caller responsible");

  // Allocate the OSThread object
  OSThread* osthread = new OSThread(NULL, NULL);
  if (osthread == NULL) {
    return false;
  }

  // set the correct thread state
  osthread->set_thread_type(thr_type);

  // Initial state is ALLOCATED but not INITIALIZED
  osthread->set_state(ALLOCATED);

  thread->set_osthread(osthread);

  // init thread attributes
  pthread_attr_t attr;
  pthread_attr_init(&attr);
  guarantee(pthread_attr_setdetachstate(&attr, PTHREAD_CREATE_DETACHED) == 0, "???");

  // Make sure we run in 1:1 kernel-user-thread mode.
  if (os::Aix::on_aix()) {
    guarantee(pthread_attr_setscope(&attr, PTHREAD_SCOPE_SYSTEM) == 0, "???");
    guarantee(pthread_attr_setinheritsched(&attr, PTHREAD_EXPLICIT_SCHED) == 0, "???");
  } // end: aix

  // Start in suspended state, and in os::thread_start, wake the thread up.
  guarantee(pthread_attr_setsuspendstate_np(&attr, PTHREAD_CREATE_SUSPENDED_NP) == 0, "???");

  // calculate stack size if it's not specified by caller
  if (stack_size == 0) {
    stack_size = os::Aix::default_stack_size(thr_type);

    switch (thr_type) {
    case os::java_thread:
      // Java threads use ThreadStackSize whose default value can be changed with the flag -Xss.
      assert(JavaThread::stack_size_at_create() > 0, "this should be set");
      stack_size = JavaThread::stack_size_at_create();
      break;
    case os::compiler_thread:
      if (CompilerThreadStackSize > 0) {
        stack_size = (size_t)(CompilerThreadStackSize * K);
        break;
      } // else fall through:
        // use VMThreadStackSize if CompilerThreadStackSize is not defined
    case os::vm_thread:
    case os::pgc_thread:
    case os::cgc_thread:
    case os::watcher_thread:
      if (VMThreadStackSize > 0) stack_size = (size_t)(VMThreadStackSize * K);
      break;
    }
  }

  stack_size = MAX2(stack_size, os::Aix::min_stack_allowed);
  pthread_attr_setstacksize(&attr, stack_size);

  pthread_t tid;
  int ret = pthread_create(&tid, &attr, (void* (*)(void*)) java_start, thread);

  pthread_attr_destroy(&attr);

  if (ret == 0) {
    trcVerbose("Created New Thread : pthread-id %u", tid);
  } else {
    if (os::Aix::on_pase()) {
      // QIBM_MULTI_THREADED=Y is needed when the launcher is started on iSeries
      // using QSH. Otherwise pthread_create fails with errno=11.
      trcVerbose("(Please make sure you set the environment variable "
              "QIBM_MULTI_THREADED=Y before running this program.)");
    }
    if (PrintMiscellaneous && (Verbose || WizardMode)) {
      perror("pthread_create()");
    }
    // Need to clean up stuff we've allocated so far
    thread->set_osthread(NULL);
    delete osthread;
    return false;
  }

  // OSThread::thread_id is the pthread id.
  osthread->set_thread_id(tid);

  return true;
}

/////////////////////////////////////////////////////////////////////////////
// attach existing thread

// bootstrap the main thread
bool os::create_main_thread(JavaThread* thread) {
  assert(os::Aix::_main_thread == pthread_self(), "should be called inside main thread");
  return create_attached_thread(thread);
}

bool os::create_attached_thread(JavaThread* thread) {
#ifdef ASSERT
    thread->verify_not_published();
#endif

  // Allocate the OSThread object
  OSThread* osthread = new OSThread(NULL, NULL);

  if (osthread == NULL) {
    return false;
  }

  const pthread_t pthread_id = ::pthread_self();
  const tid_t kernel_thread_id = ::thread_self();

  trcVerbose("attaching Thread : pthread-id %u, ktid " UINT64_FORMAT ", stack %p ... %p, stacksize 0x%IX (%IB)",
    pthread_id, kernel_thread_id,
    thread->stack_end(),
    thread->stack_base(),
    thread->stack_size(),
    thread->stack_size());

  // OSThread::thread_id is the pthread id.
  osthread->set_thread_id(pthread_id);

  // .. but keep kernel thread id too for diagnostics
  osthread->set_kernel_thread_id(kernel_thread_id);

  // initialize floating point control register
  os::Aix::init_thread_fpu_state();

  // some sanity checks
  CHECK_CURRENT_STACK_PTR(thread->stack_base(), thread->stack_size());

  // Initial thread state is RUNNABLE
  osthread->set_state(RUNNABLE);

  thread->set_osthread(osthread);

  if (UseNUMA) {
    int lgrp_id = os::numa_get_group_id();
    if (lgrp_id != -1) {
      thread->set_lgrp_id(lgrp_id);
    }
  }

  // initialize signal mask for this thread
  // and save the caller's signal mask
  os::Aix::hotspot_sigmask(thread);

  return true;
}

void os::pd_start_thread(Thread* thread) {
  int status = pthread_continue_np(thread->osthread()->pthread_id());
  assert(status == 0, "thr_continue failed");
}

// Free OS resources related to the OSThread
void os::free_thread(OSThread* osthread) {
  assert(osthread != NULL, "osthread not set");

  if (Thread::current()->osthread() == osthread) {
    // Restore caller's signal mask
    sigset_t sigmask = osthread->caller_sigmask();
    pthread_sigmask(SIG_SETMASK, &sigmask, NULL);
   }

  delete osthread;
}

////////////////////////////////////////////////////////////////////////////////
// time support

// Time since start-up in seconds to a fine granularity.
// Used by VMSelfDestructTimer and the MemProfiler.
double os::elapsedTime() {
  return (double)(os::elapsed_counter()) * 0.000001;
}

jlong os::elapsed_counter() {
  timeval time;
  int status = gettimeofday(&time, NULL);
  return jlong(time.tv_sec) * 1000 * 1000 + jlong(time.tv_usec) - initial_time_count;
}

jlong os::elapsed_frequency() {
  return (1000 * 1000);
}

bool os::supports_vtime() { return true; }
bool os::enable_vtime()   { return false; }
bool os::vtime_enabled()  { return false; }

double os::elapsedVTime() {
  struct rusage usage;
  int retval = getrusage(RUSAGE_THREAD, &usage);
  if (retval == 0) {
    return usage.ru_utime.tv_sec + usage.ru_stime.tv_sec + (usage.ru_utime.tv_usec + usage.ru_stime.tv_usec) / (1000.0 * 1000);
  } else {
    // better than nothing, but not much
    return elapsedTime();
  }
}

jlong os::javaTimeMillis() {
  timeval time;
  int status = gettimeofday(&time, NULL);
  assert(status != -1, "aix error at gettimeofday()");
  return jlong(time.tv_sec) * 1000 + jlong(time.tv_usec / 1000);
}

void os::javaTimeSystemUTC(jlong &seconds, jlong &nanos) {
  timeval time;
  int status = gettimeofday(&time, NULL);
  assert(status != -1, "aix error at gettimeofday()");
  seconds = jlong(time.tv_sec);
  nanos = jlong(time.tv_usec) * 1000;
}

jlong os::javaTimeNanos() {
  if (os::Aix::on_pase()) {

    timeval time;
    int status = gettimeofday(&time, NULL);
    assert(status != -1, "PASE error at gettimeofday()");
    jlong usecs = jlong((unsigned long long) time.tv_sec * (1000 * 1000) + time.tv_usec);
    return 1000 * usecs;

  } else {
    // On AIX use the precision of processors real time clock
    // or time base registers.
    timebasestruct_t time;
    int rc;

    // If the CPU has a time register, it will be used and
    // we have to convert to real time first. After convertion we have following data:
    // time.tb_high [seconds since 00:00:00 UTC on 1.1.1970]
    // time.tb_low  [nanoseconds after the last full second above]
    // We better use mread_real_time here instead of read_real_time
    // to ensure that we will get a monotonic increasing time.
    if (mread_real_time(&time, TIMEBASE_SZ) != RTC_POWER) {
      rc = time_base_to_time(&time, TIMEBASE_SZ);
      assert(rc != -1, "aix error at time_base_to_time()");
    }
    return jlong(time.tb_high) * (1000 * 1000 * 1000) + jlong(time.tb_low);
  }
}

void os::javaTimeNanos_info(jvmtiTimerInfo *info_ptr) {
  info_ptr->max_value = ALL_64_BITS;
  // mread_real_time() is monotonic (see 'os::javaTimeNanos()')
  info_ptr->may_skip_backward = false;
  info_ptr->may_skip_forward = false;
  info_ptr->kind = JVMTI_TIMER_ELAPSED;    // elapsed not CPU time
}

// Return the real, user, and system times in seconds from an
// arbitrary fixed point in the past.
bool os::getTimesSecs(double* process_real_time,
                      double* process_user_time,
                      double* process_system_time) {
  struct tms ticks;
  clock_t real_ticks = times(&ticks);

  if (real_ticks == (clock_t) (-1)) {
    return false;
  } else {
    double ticks_per_second = (double) clock_tics_per_sec;
    *process_user_time = ((double) ticks.tms_utime) / ticks_per_second;
    *process_system_time = ((double) ticks.tms_stime) / ticks_per_second;
    *process_real_time = ((double) real_ticks) / ticks_per_second;

    return true;
  }
}

char * os::local_time_string(char *buf, size_t buflen) {
  struct tm t;
  time_t long_time;
  time(&long_time);
  localtime_r(&long_time, &t);
  jio_snprintf(buf, buflen, "%d-%02d-%02d %02d:%02d:%02d",
               t.tm_year + 1900, t.tm_mon + 1, t.tm_mday,
               t.tm_hour, t.tm_min, t.tm_sec);
  return buf;
}

struct tm* os::localtime_pd(const time_t* clock, struct tm* res) {
  return localtime_r(clock, res);
}

////////////////////////////////////////////////////////////////////////////////
// runtime exit support

// Note: os::shutdown() might be called very early during initialization, or
// called from signal handler. Before adding something to os::shutdown(), make
// sure it is async-safe and can handle partially initialized VM.
void os::shutdown() {

  // allow PerfMemory to attempt cleanup of any persistent resources
  perfMemory_exit();

  // needs to remove object in file system
  AttachListener::abort();

  // flush buffered output, finish log files
  ostream_abort();

  // Check for abort hook
  abort_hook_t abort_hook = Arguments::abort_hook();
  if (abort_hook != NULL) {
    abort_hook();
  }
}

// Note: os::abort() might be called very early during initialization, or
// called from signal handler. Before adding something to os::abort(), make
// sure it is async-safe and can handle partially initialized VM.
void os::abort(bool dump_core, void* siginfo, const void* context) {
  os::shutdown();
  if (dump_core) {
#ifndef PRODUCT
    fdStream out(defaultStream::output_fd());
    out.print_raw("Current thread is ");
    char buf[16];
    jio_snprintf(buf, sizeof(buf), UINTX_FORMAT, os::current_thread_id());
    out.print_raw_cr(buf);
    out.print_raw_cr("Dumping core ...");
#endif
    ::abort(); // dump core
  }

  ::exit(1);
}

// Die immediately, no exit hook, no abort hook, no cleanup.
void os::die() {
  ::abort();
}

// This method is a copy of JDK's sysGetLastErrorString
// from src/solaris/hpi/src/system_md.c

size_t os::lasterror(char *buf, size_t len) {
  if (errno == 0) return 0;

  const char *s = ::strerror(errno);
  size_t n = ::strlen(s);
  if (n >= len) {
    n = len - 1;
  }
  ::strncpy(buf, s, n);
  buf[n] = '\0';
  return n;
}

intx os::current_thread_id() {
  return (intx)pthread_self();
}

int os::current_process_id() {
  return getpid();
}

// DLL functions

const char* os::dll_file_extension() { return ".so"; }

// This must be hard coded because it's the system's temporary
// directory not the java application's temp directory, ala java.io.tmpdir.
const char* os::get_temp_directory() { return "/tmp"; }

static bool file_exists(const char* filename) {
  struct stat statbuf;
  if (filename == NULL || strlen(filename) == 0) {
    return false;
  }
  return os::stat(filename, &statbuf) == 0;
}

bool os::dll_build_name(char* buffer, size_t buflen,
                        const char* pname, const char* fname) {
  bool retval = false;
  // Copied from libhpi
  const size_t pnamelen = pname ? strlen(pname) : 0;

  // Return error on buffer overflow.
  if (pnamelen + strlen(fname) + 10 > (size_t) buflen) {
    *buffer = '\0';
    return retval;
  }

  if (pnamelen == 0) {
    snprintf(buffer, buflen, "lib%s.so", fname);
    retval = true;
  } else if (strchr(pname, *os::path_separator()) != NULL) {
    int n;
    char** pelements = split_path(pname, &n);
    if (pelements == NULL) {
      return false;
    }
    for (int i = 0; i < n; i++) {
      // Really shouldn't be NULL, but check can't hurt
      if (pelements[i] == NULL || strlen(pelements[i]) == 0) {
        continue; // skip the empty path values
      }
      snprintf(buffer, buflen, "%s/lib%s.so", pelements[i], fname);
      if (file_exists(buffer)) {
        retval = true;
        break;
      }
    }
    // release the storage
    for (int i = 0; i < n; i++) {
      if (pelements[i] != NULL) {
        FREE_C_HEAP_ARRAY(char, pelements[i]);
      }
    }
    if (pelements != NULL) {
      FREE_C_HEAP_ARRAY(char*, pelements);
    }
  } else {
    snprintf(buffer, buflen, "%s/lib%s.so", pname, fname);
    retval = true;
  }
  return retval;
}

// Check if addr is inside libjvm.so.
bool os::address_is_in_vm(address addr) {

  // Input could be a real pc or a function pointer literal. The latter
  // would be a function descriptor residing in the data segment of a module.
  loaded_module_t lm;
  if (LoadedLibraries::find_for_text_address(addr, &lm) != NULL) {
    return lm.is_in_vm;
  } else if (LoadedLibraries::find_for_data_address(addr, &lm) != NULL) {
    return lm.is_in_vm;
  } else {
    return false;
  }

}

// Resolve an AIX function descriptor literal to a code pointer.
// If the input is a valid code pointer to a text segment of a loaded module,
//   it is returned unchanged.
// If the input is a valid AIX function descriptor, it is resolved to the
//   code entry point.
// If the input is neither a valid function descriptor nor a valid code pointer,
//   NULL is returned.
static address resolve_function_descriptor_to_code_pointer(address p) {

  if (LoadedLibraries::find_for_text_address(p, NULL) != NULL) {
    // It is a real code pointer.
    return p;
  } else if (LoadedLibraries::find_for_data_address(p, NULL) != NULL) {
    // Pointer to data segment, potential function descriptor.
    address code_entry = (address)(((FunctionDescriptor*)p)->entry());
    if (LoadedLibraries::find_for_text_address(code_entry, NULL) != NULL) {
      // It is a function descriptor.
      return code_entry;
    }
  }

  return NULL;
}

bool os::dll_address_to_function_name(address addr, char *buf,
                                      int buflen, int *offset,
                                      bool demangle) {
  if (offset) {
    *offset = -1;
  }
  // Buf is not optional, but offset is optional.
  assert(buf != NULL, "sanity check");
  buf[0] = '\0';

  // Resolve function ptr literals first.
  addr = resolve_function_descriptor_to_code_pointer(addr);
  if (!addr) {
    return false;
  }

  // Go through Decoder::decode to call getFuncName which reads the name from the traceback table.
  return Decoder::decode(addr, buf, buflen, offset, demangle);
}

static int getModuleName(codeptr_t pc,                    // [in] program counter
                         char* p_name, size_t namelen,    // [out] optional: function name
                         char* p_errmsg, size_t errmsglen // [out] optional: user provided buffer for error messages
                         ) {

  if (p_name && namelen > 0) {
    *p_name = '\0';
  }
  if (p_errmsg && errmsglen > 0) {
    *p_errmsg = '\0';
  }

  if (p_name && namelen > 0) {
    loaded_module_t lm;
    if (LoadedLibraries::find_for_text_address(pc, &lm) != NULL) {
      strncpy(p_name, lm.shortname, namelen);
      p_name[namelen - 1] = '\0';
    }
    return 0;
  }

  return -1;
}

bool os::dll_address_to_library_name(address addr, char* buf,
                                     int buflen, int* offset) {
  if (offset) {
    *offset = -1;
  }
  // Buf is not optional, but offset is optional.
  assert(buf != NULL, "sanity check");
  buf[0] = '\0';

  // Resolve function ptr literals first.
  addr = resolve_function_descriptor_to_code_pointer(addr);
  if (!addr) {
    return false;
  }

  if (::getModuleName((codeptr_t) addr, buf, buflen, 0, 0) == 0) {
    return true;
  }
  return false;
}

// Loads .dll/.so and in case of error it checks if .dll/.so was built
// for the same architecture as Hotspot is running on.
void *os::dll_load(const char *filename, char *ebuf, int ebuflen) {

  if (ebuf && ebuflen > 0) {
    ebuf[0] = '\0';
    ebuf[ebuflen - 1] = '\0';
  }

  if (!filename || strlen(filename) == 0) {
    ::strncpy(ebuf, "dll_load: empty filename specified", ebuflen - 1);
    return NULL;
  }

  // RTLD_LAZY is currently not implemented. The dl is loaded immediately with all its dependants.
  void * result= ::dlopen(filename, RTLD_LAZY);
  if (result != NULL) {
    // Reload dll cache. Don't do this in signal handling.
    LoadedLibraries::reload();
    return result;
  } else {
    // error analysis when dlopen fails
    const char* const error_report = ::dlerror();
    if (error_report && ebuf && ebuflen > 0) {
      snprintf(ebuf, ebuflen - 1, "%s, LIBPATH=%s, LD_LIBRARY_PATH=%s : %s",
               filename, ::getenv("LIBPATH"), ::getenv("LD_LIBRARY_PATH"), error_report);
    }
  }
  return NULL;
}

void* os::dll_lookup(void* handle, const char* name) {
  void* res = dlsym(handle, name);
  return res;
}

void* os::get_default_process_handle() {
  return (void*)::dlopen(NULL, RTLD_LAZY);
}

void os::print_dll_info(outputStream *st) {
  st->print_cr("Dynamic libraries:");
  LoadedLibraries::print(st);
}

void os::get_summary_os_info(char* buf, size_t buflen) {
  // There might be something more readable than uname results for AIX.
  struct utsname name;
  uname(&name);
  snprintf(buf, buflen, "%s %s", name.release, name.version);
}

void os::print_os_info(outputStream* st) {
  st->print("OS:");

  st->print("uname:");
  struct utsname name;
  uname(&name);
  st->print(name.sysname); st->print(" ");
  st->print(name.nodename); st->print(" ");
  st->print(name.release); st->print(" ");
  st->print(name.version); st->print(" ");
  st->print(name.machine);
  st->cr();

  uint32_t ver = os::Aix::os_version();
  st->print_cr("AIX kernel version %u.%u.%u.%u",
               (ver >> 24) & 0xFF, (ver >> 16) & 0xFF, (ver >> 8) & 0xFF, ver & 0xFF);

  // rlimit
  st->print("rlimit:");
  struct rlimit rlim;

  st->print(" STACK ");
  getrlimit(RLIMIT_STACK, &rlim);
  if (rlim.rlim_cur == RLIM_INFINITY) st->print("infinity");
  else st->print("%uk", rlim.rlim_cur >> 10);

  st->print(", CORE ");
  getrlimit(RLIMIT_CORE, &rlim);
  if (rlim.rlim_cur == RLIM_INFINITY) st->print("infinity");
  else st->print("%uk", rlim.rlim_cur >> 10);

  st->print(", NPROC ");
  st->print("%d", sysconf(_SC_CHILD_MAX));

  st->print(", NOFILE ");
  getrlimit(RLIMIT_NOFILE, &rlim);
  if (rlim.rlim_cur == RLIM_INFINITY) st->print("infinity");
  else st->print("%d", rlim.rlim_cur);

  st->print(", AS ");
  getrlimit(RLIMIT_AS, &rlim);
  if (rlim.rlim_cur == RLIM_INFINITY) st->print("infinity");
  else st->print("%uk", rlim.rlim_cur >> 10);

  // Print limits on DATA, because it limits the C-heap.
  st->print(", DATA ");
  getrlimit(RLIMIT_DATA, &rlim);
  if (rlim.rlim_cur == RLIM_INFINITY) st->print("infinity");
  else st->print("%uk", rlim.rlim_cur >> 10);
  st->cr();

  // load average
  st->print("load average:");
  double loadavg[3] = {-1.L, -1.L, -1.L};
  os::loadavg(loadavg, 3);
  st->print("%0.02f %0.02f %0.02f", loadavg[0], loadavg[1], loadavg[2]);
  st->cr();

  // print wpar info
  libperfstat::wparinfo_t wi;
  if (libperfstat::get_wparinfo(&wi)) {
    st->print_cr("wpar info");
    st->print_cr("name: %s", wi.name);
    st->print_cr("id:   %d", wi.wpar_id);
    st->print_cr("type: %s", (wi.app_wpar ? "application" : "system"));
  }

  // print partition info
  libperfstat::partitioninfo_t pi;
  if (libperfstat::get_partitioninfo(&pi)) {
    st->print_cr("partition info");
    st->print_cr(" name: %s", pi.name);
  }

}

void os::print_memory_info(outputStream* st) {

  st->print_cr("Memory:");

  st->print_cr("  Base page size (sysconf _SC_PAGESIZE):  %s",
    describe_pagesize(g_multipage_support.pagesize));
  st->print_cr("  Data page size (C-Heap, bss, etc):      %s",
    describe_pagesize(g_multipage_support.datapsize));
  st->print_cr("  Text page size:                         %s",
    describe_pagesize(g_multipage_support.textpsize));
  st->print_cr("  Thread stack page size (pthread):       %s",
    describe_pagesize(g_multipage_support.pthr_stack_pagesize));
  st->print_cr("  Default shared memory page size:        %s",
    describe_pagesize(g_multipage_support.shmpsize));
  st->print_cr("  Can use 64K pages dynamically with shared meory:  %s",
    (g_multipage_support.can_use_64K_pages ? "yes" :"no"));
  st->print_cr("  Can use 16M pages dynamically with shared memory: %s",
    (g_multipage_support.can_use_16M_pages ? "yes" :"no"));
  st->print_cr("  Multipage error: %d",
    g_multipage_support.error);
  st->cr();
  st->print_cr("  os::vm_page_size:       %s", describe_pagesize(os::vm_page_size()));
  // not used in OpenJDK st->print_cr("  os::stack_page_size:    %s", describe_pagesize(os::stack_page_size()));

  // print out LDR_CNTRL because it affects the default page sizes
  const char* const ldr_cntrl = ::getenv("LDR_CNTRL");
  st->print_cr("  LDR_CNTRL=%s.", ldr_cntrl ? ldr_cntrl : "<unset>");

  // Print out EXTSHM because it is an unsupported setting.
  const char* const extshm = ::getenv("EXTSHM");
  st->print_cr("  EXTSHM=%s.", extshm ? extshm : "<unset>");
  if ( (strcmp(extshm, "on") == 0) || (strcmp(extshm, "ON") == 0) ) {
    st->print_cr("  *** Unsupported! Please remove EXTSHM from your environment! ***");
  }

  // Print out AIXTHREAD_GUARDPAGES because it affects the size of pthread stacks.
  const char* const aixthread_guardpages = ::getenv("AIXTHREAD_GUARDPAGES");
  st->print_cr("  AIXTHREAD_GUARDPAGES=%s.",
      aixthread_guardpages ? aixthread_guardpages : "<unset>");

  os::Aix::meminfo_t mi;
  if (os::Aix::get_meminfo(&mi)) {
    char buffer[256];
    if (os::Aix::on_aix()) {
      st->print_cr("physical total : " SIZE_FORMAT, mi.real_total);
      st->print_cr("physical free  : " SIZE_FORMAT, mi.real_free);
      st->print_cr("swap total     : " SIZE_FORMAT, mi.pgsp_total);
      st->print_cr("swap free      : " SIZE_FORMAT, mi.pgsp_free);
    } else {
      // PASE - Numbers are result of QWCRSSTS; they mean:
      // real_total: Sum of all system pools
      // real_free: always 0
      // pgsp_total: we take the size of the system ASP
      // pgsp_free: size of system ASP times percentage of system ASP unused
      st->print_cr("physical total     : " SIZE_FORMAT, mi.real_total);
      st->print_cr("system asp total   : " SIZE_FORMAT, mi.pgsp_total);
      st->print_cr("%% system asp used : " SIZE_FORMAT,
        mi.pgsp_total ? (100.0f * (mi.pgsp_total - mi.pgsp_free) / mi.pgsp_total) : -1.0f);
    }
    st->print_raw(buffer);
  }
  st->cr();

  // Print segments allocated with os::reserve_memory.
  st->print_cr("internal virtual memory regions used by vm:");
  vmembk_print_on(st);
}

// Get a string for the cpuinfo that is a summary of the cpu type
void os::get_summary_cpu_info(char* buf, size_t buflen) {
  // This looks good
  libperfstat::cpuinfo_t ci;
  if (libperfstat::get_cpuinfo(&ci)) {
    strncpy(buf, ci.version, buflen);
  } else {
    strncpy(buf, "AIX", buflen);
  }
}

void os::pd_print_cpu_info(outputStream* st, char* buf, size_t buflen) {
  st->print("CPU:");
  st->print("total %d", os::processor_count());
  // It's not safe to query number of active processors after crash.
  // st->print("(active %d)", os::active_processor_count());
<<<<<<< HEAD
  st->print(" %s", VM_Version::cpu_features());
=======
  st->print(" %s", VM_Version::features());
>>>>>>> d1460d52
  st->cr();
}

static void print_signal_handler(outputStream* st, int sig,
                                 char* buf, size_t buflen);

void os::print_signal_handlers(outputStream* st, char* buf, size_t buflen) {
  st->print_cr("Signal Handlers:");
  print_signal_handler(st, SIGSEGV, buf, buflen);
  print_signal_handler(st, SIGBUS , buf, buflen);
  print_signal_handler(st, SIGFPE , buf, buflen);
  print_signal_handler(st, SIGPIPE, buf, buflen);
  print_signal_handler(st, SIGXFSZ, buf, buflen);
  print_signal_handler(st, SIGILL , buf, buflen);
  print_signal_handler(st, SR_signum, buf, buflen);
  print_signal_handler(st, SHUTDOWN1_SIGNAL, buf, buflen);
  print_signal_handler(st, SHUTDOWN2_SIGNAL , buf, buflen);
  print_signal_handler(st, SHUTDOWN3_SIGNAL , buf, buflen);
  print_signal_handler(st, BREAK_SIGNAL, buf, buflen);
  print_signal_handler(st, SIGTRAP, buf, buflen);
  print_signal_handler(st, SIGDANGER, buf, buflen);
}

static char saved_jvm_path[MAXPATHLEN] = {0};

// Find the full path to the current module, libjvm.so.
void os::jvm_path(char *buf, jint buflen) {
  // Error checking.
  if (buflen < MAXPATHLEN) {
    assert(false, "must use a large-enough buffer");
    buf[0] = '\0';
    return;
  }
  // Lazy resolve the path to current module.
  if (saved_jvm_path[0] != 0) {
    strcpy(buf, saved_jvm_path);
    return;
  }

  Dl_info dlinfo;
  int ret = dladdr(CAST_FROM_FN_PTR(void *, os::jvm_path), &dlinfo);
  assert(ret != 0, "cannot locate libjvm");
  char* rp = realpath((char *)dlinfo.dli_fname, buf);
  assert(rp != NULL, "error in realpath(): maybe the 'path' argument is too long?");

  strncpy(saved_jvm_path, buf, sizeof(saved_jvm_path));
  saved_jvm_path[sizeof(saved_jvm_path) - 1] = '\0';
}

void os::print_jni_name_prefix_on(outputStream* st, int args_size) {
  // no prefix required, not even "_"
}

void os::print_jni_name_suffix_on(outputStream* st, int args_size) {
  // no suffix required
}

////////////////////////////////////////////////////////////////////////////////
// sun.misc.Signal support

static volatile jint sigint_count = 0;

static void
UserHandler(int sig, void *siginfo, void *context) {
  // 4511530 - sem_post is serialized and handled by the manager thread. When
  // the program is interrupted by Ctrl-C, SIGINT is sent to every thread. We
  // don't want to flood the manager thread with sem_post requests.
  if (sig == SIGINT && Atomic::add(1, &sigint_count) > 1)
    return;

  // Ctrl-C is pressed during error reporting, likely because the error
  // handler fails to abort. Let VM die immediately.
  if (sig == SIGINT && is_error_reported()) {
    os::die();
  }

  os::signal_notify(sig);
}

void* os::user_handler() {
  return CAST_FROM_FN_PTR(void*, UserHandler);
}

extern "C" {
  typedef void (*sa_handler_t)(int);
  typedef void (*sa_sigaction_t)(int, siginfo_t *, void *);
}

void* os::signal(int signal_number, void* handler) {
  struct sigaction sigAct, oldSigAct;

  sigfillset(&(sigAct.sa_mask));

  // Do not block out synchronous signals in the signal handler.
  // Blocking synchronous signals only makes sense if you can really
  // be sure that those signals won't happen during signal handling,
  // when the blocking applies. Normal signal handlers are lean and
  // do not cause signals. But our signal handlers tend to be "risky"
  // - secondary SIGSEGV, SIGILL, SIGBUS' may and do happen.
  // On AIX, PASE there was a case where a SIGSEGV happened, followed
  // by a SIGILL, which was blocked due to the signal mask. The process
  // just hung forever. Better to crash from a secondary signal than to hang.
  sigdelset(&(sigAct.sa_mask), SIGSEGV);
  sigdelset(&(sigAct.sa_mask), SIGBUS);
  sigdelset(&(sigAct.sa_mask), SIGILL);
  sigdelset(&(sigAct.sa_mask), SIGFPE);
  sigdelset(&(sigAct.sa_mask), SIGTRAP);

  sigAct.sa_flags   = SA_RESTART|SA_SIGINFO;

  sigAct.sa_handler = CAST_TO_FN_PTR(sa_handler_t, handler);

  if (sigaction(signal_number, &sigAct, &oldSigAct)) {
    // -1 means registration failed
    return (void *)-1;
  }

  return CAST_FROM_FN_PTR(void*, oldSigAct.sa_handler);
}

void os::signal_raise(int signal_number) {
  ::raise(signal_number);
}

//
// The following code is moved from os.cpp for making this
// code platform specific, which it is by its very nature.
//

// Will be modified when max signal is changed to be dynamic
int os::sigexitnum_pd() {
  return NSIG;
}

// a counter for each possible signal value
static volatile jint pending_signals[NSIG+1] = { 0 };

// Wrapper functions for: sem_init(), sem_post(), sem_wait()
// On AIX, we use sem_init(), sem_post(), sem_wait()
// On Pase, we need to use msem_lock() and msem_unlock(), because Posix Semaphores
// do not seem to work at all on PASE (unimplemented, will cause SIGILL).
// Note that just using msem_.. APIs for both PASE and AIX is not an option either, as
// on AIX, msem_..() calls are suspected of causing problems.
static sem_t sig_sem;
static msemaphore* p_sig_msem = 0;

static void local_sem_init() {
  if (os::Aix::on_aix()) {
    int rc = ::sem_init(&sig_sem, 0, 0);
    guarantee(rc != -1, "sem_init failed");
  } else {
    // Memory semaphores must live in shared mem.
    guarantee0(p_sig_msem == NULL);
    p_sig_msem = (msemaphore*)os::reserve_memory(sizeof(msemaphore), NULL);
    guarantee(p_sig_msem, "Cannot allocate memory for memory semaphore");
    guarantee(::msem_init(p_sig_msem, 0) == p_sig_msem, "msem_init failed");
  }
}

static void local_sem_post() {
  static bool warn_only_once = false;
  if (os::Aix::on_aix()) {
    int rc = ::sem_post(&sig_sem);
    if (rc == -1 && !warn_only_once) {
      trcVerbose("sem_post failed (errno = %d, %s)", errno, strerror(errno));
      warn_only_once = true;
    }
  } else {
    guarantee0(p_sig_msem != NULL);
    int rc = ::msem_unlock(p_sig_msem, 0);
    if (rc == -1 && !warn_only_once) {
      trcVerbose("msem_unlock failed (errno = %d, %s)", errno, strerror(errno));
      warn_only_once = true;
    }
  }
}

static void local_sem_wait() {
  static bool warn_only_once = false;
  if (os::Aix::on_aix()) {
    int rc = ::sem_wait(&sig_sem);
    if (rc == -1 && !warn_only_once) {
      trcVerbose("sem_wait failed (errno = %d, %s)", errno, strerror(errno));
      warn_only_once = true;
    }
  } else {
    guarantee0(p_sig_msem != NULL); // must init before use
    int rc = ::msem_lock(p_sig_msem, 0);
    if (rc == -1 && !warn_only_once) {
      trcVerbose("msem_lock failed (errno = %d, %s)", errno, strerror(errno));
      warn_only_once = true;
    }
  }
}

void os::signal_init_pd() {
  // Initialize signal structures
  ::memset((void*)pending_signals, 0, sizeof(pending_signals));

  // Initialize signal semaphore
  local_sem_init();
}

void os::signal_notify(int sig) {
  Atomic::inc(&pending_signals[sig]);
  local_sem_post();
}

static int check_pending_signals(bool wait) {
  Atomic::store(0, &sigint_count);
  for (;;) {
    for (int i = 0; i < NSIG + 1; i++) {
      jint n = pending_signals[i];
      if (n > 0 && n == Atomic::cmpxchg(n - 1, &pending_signals[i], n)) {
        return i;
      }
    }
    if (!wait) {
      return -1;
    }
    JavaThread *thread = JavaThread::current();
    ThreadBlockInVM tbivm(thread);

    bool threadIsSuspended;
    do {
      thread->set_suspend_equivalent();
      // cleared by handle_special_suspend_equivalent_condition() or java_suspend_self()

      local_sem_wait();

      // were we externally suspended while we were waiting?
      threadIsSuspended = thread->handle_special_suspend_equivalent_condition();
      if (threadIsSuspended) {
        //
        // The semaphore has been incremented, but while we were waiting
        // another thread suspended us. We don't want to continue running
        // while suspended because that would surprise the thread that
        // suspended us.
        //

        local_sem_post();

        thread->java_suspend_self();
      }
    } while (threadIsSuspended);
  }
}

int os::signal_lookup() {
  return check_pending_signals(false);
}

int os::signal_wait() {
  return check_pending_signals(true);
}

////////////////////////////////////////////////////////////////////////////////
// Virtual Memory

// We need to keep small simple bookkeeping for os::reserve_memory and friends.

#define VMEM_MAPPED  1
#define VMEM_SHMATED 2

struct vmembk_t {
  int type;         // 1 - mmap, 2 - shmat
  char* addr;
  size_t size;      // Real size, may be larger than usersize.
  size_t pagesize;  // page size of area
  vmembk_t* next;

  bool contains_addr(char* p) const {
    return p >= addr && p < (addr + size);
  }

  bool contains_range(char* p, size_t s) const {
    return contains_addr(p) && contains_addr(p + s - 1);
  }

  void print_on(outputStream* os) const {
    os->print("[" PTR_FORMAT " - " PTR_FORMAT "] (" UINTX_FORMAT
      " bytes, %d %s pages), %s",
      addr, addr + size - 1, size, size / pagesize, describe_pagesize(pagesize),
      (type == VMEM_SHMATED ? "shmat" : "mmap")
    );
  }

  // Check that range is a sub range of memory block (or equal to memory block);
  // also check that range is fully page aligned to the page size if the block.
  void assert_is_valid_subrange(char* p, size_t s) const {
    if (!contains_range(p, s)) {
      trcVerbose("[" PTR_FORMAT " - " PTR_FORMAT "] is not a sub "
              "range of [" PTR_FORMAT " - " PTR_FORMAT "].",
              p, p + s, addr, addr + size);
      guarantee0(false);
    }
    if (!is_aligned_to(p, pagesize) || !is_aligned_to(p + s, pagesize)) {
      trcVerbose("range [" PTR_FORMAT " - " PTR_FORMAT "] is not"
              " aligned to pagesize (%lu)", p, p + s, (unsigned long) pagesize);
      guarantee0(false);
    }
  }
};

static struct {
  vmembk_t* first;
  MiscUtils::CritSect cs;
} vmem;

static void vmembk_add(char* addr, size_t size, size_t pagesize, int type) {
  vmembk_t* p = (vmembk_t*) ::malloc(sizeof(vmembk_t));
  assert0(p);
  if (p) {
    MiscUtils::AutoCritSect lck(&vmem.cs);
    p->addr = addr; p->size = size;
    p->pagesize = pagesize;
    p->type = type;
    p->next = vmem.first;
    vmem.first = p;
  }
}

static vmembk_t* vmembk_find(char* addr) {
  MiscUtils::AutoCritSect lck(&vmem.cs);
  for (vmembk_t* p = vmem.first; p; p = p->next) {
    if (p->addr <= addr && (p->addr + p->size) > addr) {
      return p;
    }
  }
  return NULL;
}

static void vmembk_remove(vmembk_t* p0) {
  MiscUtils::AutoCritSect lck(&vmem.cs);
  assert0(p0);
  assert0(vmem.first); // List should not be empty.
  for (vmembk_t** pp = &(vmem.first); *pp; pp = &((*pp)->next)) {
    if (*pp == p0) {
      *pp = p0->next;
      ::free(p0);
      return;
    }
  }
  assert0(false); // Not found?
}

static void vmembk_print_on(outputStream* os) {
  MiscUtils::AutoCritSect lck(&vmem.cs);
  for (vmembk_t* vmi = vmem.first; vmi; vmi = vmi->next) {
    vmi->print_on(os);
    os->cr();
  }
}

// Reserve and attach a section of System V memory.
// If <requested_addr> is not NULL, function will attempt to attach the memory at the given
// address. Failing that, it will attach the memory anywhere.
// If <requested_addr> is NULL, function will attach the memory anywhere.
//
// <alignment_hint> is being ignored by this function. It is very probable however that the
// alignment requirements are met anyway, because shmat() attaches at 256M boundaries.
// Should this be not enogh, we can put more work into it.
static char* reserve_shmated_memory (
  size_t bytes,
  char* requested_addr,
  size_t alignment_hint) {

  trcVerbose("reserve_shmated_memory " UINTX_FORMAT " bytes, wishaddress "
    PTR_FORMAT ", alignment_hint " UINTX_FORMAT "...",
    bytes, requested_addr, alignment_hint);

  // Either give me wish address or wish alignment but not both.
  assert0(!(requested_addr != NULL && alignment_hint != 0));

  // We must prevent anyone from attaching too close to the
  // BRK because that may cause malloc OOM.
  if (requested_addr != NULL && is_close_to_brk((address)requested_addr)) {
    trcVerbose("Wish address " PTR_FORMAT " is too close to the BRK segment. "
      "Will attach anywhere.", requested_addr);
    // Act like the OS refused to attach there.
    requested_addr = NULL;
  }

  // For old AS/400's (V5R4 and older) we should not even be here - System V shared memory is not
  // really supported (max size 4GB), so reserve_mmapped_memory should have been used instead.
  if (os::Aix::on_pase_V5R4_or_older()) {
    ShouldNotReachHere();
  }

  // Align size of shm up to 64K to avoid errors if we later try to change the page size.
  const size_t size = align_size_up(bytes, SIZE_64K);

  // Reserve the shared segment.
  int shmid = shmget(IPC_PRIVATE, size, IPC_CREAT | S_IRUSR | S_IWUSR);
  if (shmid == -1) {
    trcVerbose("shmget(.., " UINTX_FORMAT ", ..) failed (errno: %d).", size, errno);
    return NULL;
  }

  // Important note:
  // It is very important that we, upon leaving this function, do not leave a shm segment alive.
  // We must right after attaching it remove it from the system. System V shm segments are global and
  // survive the process.
  // So, from here on: Do not assert, do not return, until we have called shmctl(IPC_RMID) (A).

  struct shmid_ds shmbuf;
  memset(&shmbuf, 0, sizeof(shmbuf));
  shmbuf.shm_pagesize = SIZE_64K;
  if (shmctl(shmid, SHM_PAGESIZE, &shmbuf) != 0) {
    trcVerbose("Failed to set page size (need " UINTX_FORMAT " 64K pages) - shmctl failed with %d.",
               size / SIZE_64K, errno);
    // I want to know if this ever happens.
    assert(false, "failed to set page size for shmat");
  }

  // Now attach the shared segment.
  // Note that I attach with SHM_RND - which means that the requested address is rounded down, if
  // needed, to the next lowest segment boundary. Otherwise the attach would fail if the address
  // were not a segment boundary.
  char* const addr = (char*) shmat(shmid, requested_addr, SHM_RND);
  const int errno_shmat = errno;

  // (A) Right after shmat and before handing shmat errors delete the shm segment.
  if (::shmctl(shmid, IPC_RMID, NULL) == -1) {
    trcVerbose("shmctl(%u, IPC_RMID) failed (%d)\n", shmid, errno);
    assert(false, "failed to remove shared memory segment!");
  }

  // Handle shmat error. If we failed to attach, just return.
  if (addr == (char*)-1) {
    trcVerbose("Failed to attach segment at " PTR_FORMAT " (%d).", requested_addr, errno_shmat);
    return NULL;
  }

  // Just for info: query the real page size. In case setting the page size did not
  // work (see above), the system may have given us something other then 4K (LDR_CNTRL).
  const size_t real_pagesize = os::Aix::query_pagesize(addr);
  if (real_pagesize != shmbuf.shm_pagesize) {
    trcVerbose("pagesize is, surprisingly, %h.", real_pagesize);
  }

  if (addr) {
    trcVerbose("shm-allocated " PTR_FORMAT " .. " PTR_FORMAT " (" UINTX_FORMAT " bytes, " UINTX_FORMAT " %s pages)",
      addr, addr + size - 1, size, size/real_pagesize, describe_pagesize(real_pagesize));
  } else {
    if (requested_addr != NULL) {
      trcVerbose("failed to shm-allocate " UINTX_FORMAT " bytes at with address " PTR_FORMAT ".", size, requested_addr);
    } else {
      trcVerbose("failed to shm-allocate " UINTX_FORMAT " bytes at any address.", size);
    }
  }

  // book-keeping
  vmembk_add(addr, size, real_pagesize, VMEM_SHMATED);
  assert0(is_aligned_to(addr, os::vm_page_size()));

  return addr;
}

static bool release_shmated_memory(char* addr, size_t size) {

  trcVerbose("release_shmated_memory [" PTR_FORMAT " - " PTR_FORMAT "].",
    addr, addr + size - 1);

  bool rc = false;

  // TODO: is there a way to verify shm size without doing bookkeeping?
  if (::shmdt(addr) != 0) {
    trcVerbose("error (%d).", errno);
  } else {
    trcVerbose("ok.");
    rc = true;
  }
  return rc;
}

static bool uncommit_shmated_memory(char* addr, size_t size) {
  trcVerbose("uncommit_shmated_memory [" PTR_FORMAT " - " PTR_FORMAT "].",
    addr, addr + size - 1);

  const bool rc = my_disclaim64(addr, size);

  if (!rc) {
    trcVerbose("my_disclaim64(" PTR_FORMAT ", " UINTX_FORMAT ") failed.\n", addr, size);
    return false;
  }
  return true;
}

////////////////////////////////  mmap-based routines /////////////////////////////////

// Reserve memory via mmap.
// If <requested_addr> is given, an attempt is made to attach at the given address.
// Failing that, memory is allocated at any address.
// If <alignment_hint> is given and <requested_addr> is NULL, an attempt is made to
// allocate at an address aligned with the given alignment. Failing that, memory
// is aligned anywhere.
static char* reserve_mmaped_memory(size_t bytes, char* requested_addr, size_t alignment_hint) {
  trcVerbose("reserve_mmaped_memory " UINTX_FORMAT " bytes, wishaddress " PTR_FORMAT ", "
    "alignment_hint " UINTX_FORMAT "...",
    bytes, requested_addr, alignment_hint);

  // If a wish address is given, but not aligned to 4K page boundary, mmap will fail.
  if (requested_addr && !is_aligned_to(requested_addr, os::vm_page_size()) != 0) {
    trcVerbose("Wish address " PTR_FORMAT " not aligned to page boundary.", requested_addr);
    return NULL;
  }

  // We must prevent anyone from attaching too close to the
  // BRK because that may cause malloc OOM.
  if (requested_addr != NULL && is_close_to_brk((address)requested_addr)) {
    trcVerbose("Wish address " PTR_FORMAT " is too close to the BRK segment. "
      "Will attach anywhere.", requested_addr);
    // Act like the OS refused to attach there.
    requested_addr = NULL;
  }

  // Specify one or the other but not both.
  assert0(!(requested_addr != NULL && alignment_hint > 0));

  // In 64K mode, we claim the global page size (os::vm_page_size())
  // is 64K. This is one of the few points where that illusion may
  // break, because mmap() will always return memory aligned to 4K. So
  // we must ensure we only ever return memory aligned to 64k.
  if (alignment_hint) {
    alignment_hint = lcm(alignment_hint, os::vm_page_size());
  } else {
    alignment_hint = os::vm_page_size();
  }

  // Size shall always be a multiple of os::vm_page_size (esp. in 64K mode).
  const size_t size = align_size_up(bytes, os::vm_page_size());

  // alignment: Allocate memory large enough to include an aligned range of the right size and
  // cut off the leading and trailing waste pages.
  assert0(alignment_hint != 0 && is_aligned_to(alignment_hint, os::vm_page_size())); // see above
  const size_t extra_size = size + alignment_hint;

  // Note: MAP_SHARED (instead of MAP_PRIVATE) needed to be able to
  // later use msync(MS_INVALIDATE) (see os::uncommit_memory).
  int flags = MAP_ANONYMOUS | MAP_SHARED;

  // MAP_FIXED is needed to enforce requested_addr - manpage is vague about what
  // it means if wishaddress is given but MAP_FIXED is not set.
  //
  // Important! Behaviour differs depending on whether SPEC1170 mode is active or not.
  // SPEC1170 mode active: behaviour like POSIX, MAP_FIXED will clobber existing mappings.
  // SPEC1170 mode not active: behaviour, unlike POSIX, is that no existing mappings will
  // get clobbered.
  if (requested_addr != NULL) {
    if (!os::Aix::xpg_sus_mode()) {  // not SPEC1170 Behaviour
      flags |= MAP_FIXED;
    }
  }

  char* addr = (char*)::mmap(requested_addr, extra_size,
      PROT_READ|PROT_WRITE|PROT_EXEC, flags, -1, 0);

  if (addr == MAP_FAILED) {
    trcVerbose("mmap(" PTR_FORMAT ", " UINTX_FORMAT ", ..) failed (%d)", requested_addr, size, errno);
    return NULL;
  }

  // Handle alignment.
  char* const addr_aligned = (char *)align_ptr_up(addr, alignment_hint);
  const size_t waste_pre = addr_aligned - addr;
  char* const addr_aligned_end = addr_aligned + size;
  const size_t waste_post = extra_size - waste_pre - size;
  if (waste_pre > 0) {
    ::munmap(addr, waste_pre);
  }
  if (waste_post > 0) {
    ::munmap(addr_aligned_end, waste_post);
  }
  addr = addr_aligned;

  if (addr) {
    trcVerbose("mmap-allocated " PTR_FORMAT " .. " PTR_FORMAT " (" UINTX_FORMAT " bytes)",
      addr, addr + bytes, bytes);
  } else {
    if (requested_addr != NULL) {
      trcVerbose("failed to mmap-allocate " UINTX_FORMAT " bytes at wish address " PTR_FORMAT ".", bytes, requested_addr);
    } else {
      trcVerbose("failed to mmap-allocate " UINTX_FORMAT " bytes at any address.", bytes);
    }
  }

  // bookkeeping
  vmembk_add(addr, size, SIZE_4K, VMEM_MAPPED);

  // Test alignment, see above.
  assert0(is_aligned_to(addr, os::vm_page_size()));

  return addr;
}

static bool release_mmaped_memory(char* addr, size_t size) {
  assert0(is_aligned_to(addr, os::vm_page_size()));
  assert0(is_aligned_to(size, os::vm_page_size()));

  trcVerbose("release_mmaped_memory [" PTR_FORMAT " - " PTR_FORMAT "].",
    addr, addr + size - 1);
  bool rc = false;

  if (::munmap(addr, size) != 0) {
    trcVerbose("failed (%d)\n", errno);
    rc = false;
  } else {
    trcVerbose("ok.");
    rc = true;
  }

  return rc;
}

static bool uncommit_mmaped_memory(char* addr, size_t size) {

  assert0(is_aligned_to(addr, os::vm_page_size()));
  assert0(is_aligned_to(size, os::vm_page_size()));

  trcVerbose("uncommit_mmaped_memory [" PTR_FORMAT " - " PTR_FORMAT "].",
    addr, addr + size - 1);
  bool rc = false;

  // Uncommit mmap memory with msync MS_INVALIDATE.
  if (::msync(addr, size, MS_INVALIDATE) != 0) {
    trcVerbose("failed (%d)\n", errno);
    rc = false;
  } else {
    trcVerbose("ok.");
    rc = true;
  }

  return rc;
}

int os::vm_page_size() {
  // Seems redundant as all get out.
  assert(os::Aix::page_size() != -1, "must call os::init");
  return os::Aix::page_size();
}

// Aix allocates memory by pages.
int os::vm_allocation_granularity() {
  assert(os::Aix::page_size() != -1, "must call os::init");
  return os::Aix::page_size();
}

#ifdef PRODUCT
static void warn_fail_commit_memory(char* addr, size_t size, bool exec,
                                    int err) {
  warning("INFO: os::commit_memory(" PTR_FORMAT ", " SIZE_FORMAT
          ", %d) failed; error='%s' (errno=%d)", addr, size, exec,
          strerror(err), err);
}
#endif

void os::pd_commit_memory_or_exit(char* addr, size_t size, bool exec,
                                  const char* mesg) {
  assert(mesg != NULL, "mesg must be specified");
  if (!pd_commit_memory(addr, size, exec)) {
    // Add extra info in product mode for vm_exit_out_of_memory():
    PRODUCT_ONLY(warn_fail_commit_memory(addr, size, exec, errno);)
    vm_exit_out_of_memory(size, OOM_MMAP_ERROR, "%s", mesg);
  }
}

bool os::pd_commit_memory(char* addr, size_t size, bool exec) {

  assert(is_aligned_to(addr, os::vm_page_size()),
    "addr " PTR_FORMAT " not aligned to vm_page_size (" PTR_FORMAT ")",
    p2i(addr), os::vm_page_size());
  assert(is_aligned_to(size, os::vm_page_size()),
    "size " PTR_FORMAT " not aligned to vm_page_size (" PTR_FORMAT ")",
    size, os::vm_page_size());

  vmembk_t* const vmi = vmembk_find(addr);
  guarantee0(vmi);
  vmi->assert_is_valid_subrange(addr, size);

  trcVerbose("commit_memory [" PTR_FORMAT " - " PTR_FORMAT "].", addr, addr + size - 1);

  if (UseExplicitCommit) {
    // AIX commits memory on touch. So, touch all pages to be committed.
    for (char* p = addr; p < (addr + size); p += SIZE_4K) {
      *p = '\0';
    }
  }

  return true;
}

bool os::pd_commit_memory(char* addr, size_t size, size_t alignment_hint, bool exec) {
  return pd_commit_memory(addr, size, exec);
}

void os::pd_commit_memory_or_exit(char* addr, size_t size,
                                  size_t alignment_hint, bool exec,
                                  const char* mesg) {
  // Alignment_hint is ignored on this OS.
  pd_commit_memory_or_exit(addr, size, exec, mesg);
}

bool os::pd_uncommit_memory(char* addr, size_t size) {
  assert(is_aligned_to(addr, os::vm_page_size()),
    "addr " PTR_FORMAT " not aligned to vm_page_size (" PTR_FORMAT ")",
    p2i(addr), os::vm_page_size());
  assert(is_aligned_to(size, os::vm_page_size()),
    "size " PTR_FORMAT " not aligned to vm_page_size (" PTR_FORMAT ")",
    size, os::vm_page_size());

  // Dynamically do different things for mmap/shmat.
  const vmembk_t* const vmi = vmembk_find(addr);
  guarantee0(vmi);
  vmi->assert_is_valid_subrange(addr, size);

  if (vmi->type == VMEM_SHMATED) {
    return uncommit_shmated_memory(addr, size);
  } else {
    return uncommit_mmaped_memory(addr, size);
  }
}

bool os::pd_create_stack_guard_pages(char* addr, size_t size) {
  // Do not call this; no need to commit stack pages on AIX.
  ShouldNotReachHere();
  return true;
}

bool os::remove_stack_guard_pages(char* addr, size_t size) {
  // Do not call this; no need to commit stack pages on AIX.
  ShouldNotReachHere();
  return true;
}

void os::pd_realign_memory(char *addr, size_t bytes, size_t alignment_hint) {
}

void os::pd_free_memory(char *addr, size_t bytes, size_t alignment_hint) {
}

void os::numa_make_global(char *addr, size_t bytes) {
}

void os::numa_make_local(char *addr, size_t bytes, int lgrp_hint) {
}

bool os::numa_topology_changed() {
  return false;
}

size_t os::numa_get_groups_num() {
  return 1;
}

int os::numa_get_group_id() {
  return 0;
}

size_t os::numa_get_leaf_groups(int *ids, size_t size) {
  if (size > 0) {
    ids[0] = 0;
    return 1;
  }
  return 0;
}

bool os::get_page_info(char *start, page_info* info) {
  return false;
}

char *os::scan_pages(char *start, char* end, page_info* page_expected, page_info* page_found) {
  return end;
}

// Reserves and attaches a shared memory segment.
// Will assert if a wish address is given and could not be obtained.
char* os::pd_reserve_memory(size_t bytes, char* requested_addr, size_t alignment_hint) {

  // All other Unices do a mmap(MAP_FIXED) if the addr is given,
  // thereby clobbering old mappings at that place. That is probably
  // not intended, never used and almost certainly an error were it
  // ever be used this way (to try attaching at a specified address
  // without clobbering old mappings an alternate API exists,
  // os::attempt_reserve_memory_at()).
  // Instead of mimicking the dangerous coding of the other platforms, here I
  // just ignore the request address (release) or assert(debug).
  assert0(requested_addr == NULL);

  // Always round to os::vm_page_size(), which may be larger than 4K.
  bytes = align_size_up(bytes, os::vm_page_size());
  const size_t alignment_hint0 =
    alignment_hint ? align_size_up(alignment_hint, os::vm_page_size()) : 0;

  // In 4K mode always use mmap.
  // In 64K mode allocate small sizes with mmap, large ones with 64K shmatted.
  if (os::vm_page_size() == SIZE_4K) {
    return reserve_mmaped_memory(bytes, requested_addr, alignment_hint);
  } else {
    if (bytes >= Use64KPagesThreshold) {
      return reserve_shmated_memory(bytes, requested_addr, alignment_hint);
    } else {
      return reserve_mmaped_memory(bytes, requested_addr, alignment_hint);
    }
  }
}

bool os::pd_release_memory(char* addr, size_t size) {

  // Dynamically do different things for mmap/shmat.
  vmembk_t* const vmi = vmembk_find(addr);
  guarantee0(vmi);

  // Always round to os::vm_page_size(), which may be larger than 4K.
  size = align_size_up(size, os::vm_page_size());
  addr = (char *)align_ptr_up(addr, os::vm_page_size());

  bool rc = false;
  bool remove_bookkeeping = false;
  if (vmi->type == VMEM_SHMATED) {
    // For shmatted memory, we do:
    // - If user wants to release the whole range, release the memory (shmdt).
    // - If user only wants to release a partial range, uncommit (disclaim) that
    //   range. That way, at least, we do not use memory anymore (bust still page
    //   table space).
    vmi->assert_is_valid_subrange(addr, size);
    if (addr == vmi->addr && size == vmi->size) {
      rc = release_shmated_memory(addr, size);
      remove_bookkeeping = true;
    } else {
      rc = uncommit_shmated_memory(addr, size);
    }
  } else {
    // User may unmap partial regions but region has to be fully contained.
#ifdef ASSERT
    vmi->assert_is_valid_subrange(addr, size);
#endif
    rc = release_mmaped_memory(addr, size);
    remove_bookkeeping = true;
  }

  // update bookkeeping
  if (rc && remove_bookkeeping) {
    vmembk_remove(vmi);
  }

  return rc;
}

static bool checked_mprotect(char* addr, size_t size, int prot) {

  // Little problem here: if SPEC1170 behaviour is off, mprotect() on AIX will
  // not tell me if protection failed when trying to protect an un-protectable range.
  //
  // This means if the memory was allocated using shmget/shmat, protection wont work
  // but mprotect will still return 0:
  //
  // See http://publib.boulder.ibm.com/infocenter/pseries/v5r3/index.jsp?topic=/com.ibm.aix.basetechref/doc/basetrf1/mprotect.htm

  bool rc = ::mprotect(addr, size, prot) == 0 ? true : false;

  if (!rc) {
    const char* const s_errno = strerror(errno);
    warning("mprotect(" PTR_FORMAT "-" PTR_FORMAT ", 0x%X) failed (%s).", addr, addr + size, prot, s_errno);
    return false;
  }

  // mprotect success check
  //
  // Mprotect said it changed the protection but can I believe it?
  //
  // To be sure I need to check the protection afterwards. Try to
  // read from protected memory and check whether that causes a segfault.
  //
  if (!os::Aix::xpg_sus_mode()) {

    if (CanUseSafeFetch32()) {

      const bool read_protected =
        (SafeFetch32((int*)addr, 0x12345678) == 0x12345678 &&
         SafeFetch32((int*)addr, 0x76543210) == 0x76543210) ? true : false;

      if (prot & PROT_READ) {
        rc = !read_protected;
      } else {
        rc = read_protected;
      }

      if (!rc) {
        if (os::Aix::on_pase()) {
          // There is an issue on older PASE systems where mprotect() will return success but the
          // memory will not be protected.
          // This has nothing to do with the problem of using mproect() on SPEC1170 incompatible
          // machines; we only see it rarely, when using mprotect() to protect the guard page of
          // a stack. It is an OS error.
          //
          // A valid strategy is just to try again. This usually works. :-/

          ::usleep(1000);
          if (::mprotect(addr, size, prot) == 0) {
            const bool read_protected_2 =
              (SafeFetch32((int*)addr, 0x12345678) == 0x12345678 &&
              SafeFetch32((int*)addr, 0x76543210) == 0x76543210) ? true : false;
            rc = true;
          }
        }
      }
    }
  }

  assert(rc == true, "mprotect failed.");

  return rc;
}

// Set protections specified
bool os::protect_memory(char* addr, size_t size, ProtType prot, bool is_committed) {
  unsigned int p = 0;
  switch (prot) {
  case MEM_PROT_NONE: p = PROT_NONE; break;
  case MEM_PROT_READ: p = PROT_READ; break;
  case MEM_PROT_RW:   p = PROT_READ|PROT_WRITE; break;
  case MEM_PROT_RWX:  p = PROT_READ|PROT_WRITE|PROT_EXEC; break;
  default:
    ShouldNotReachHere();
  }
  // is_committed is unused.
  return checked_mprotect(addr, size, p);
}

bool os::guard_memory(char* addr, size_t size) {
  return checked_mprotect(addr, size, PROT_NONE);
}

bool os::unguard_memory(char* addr, size_t size) {
  return checked_mprotect(addr, size, PROT_READ|PROT_WRITE|PROT_EXEC);
}

// Large page support

static size_t _large_page_size = 0;

// Enable large page support if OS allows that.
void os::large_page_init() {
  return; // Nothing to do. See query_multipage_support and friends.
}

char* os::reserve_memory_special(size_t bytes, size_t alignment, char* req_addr, bool exec) {
  // reserve_memory_special() is used to allocate large paged memory. On AIX, we implement
  // 64k paged memory reservation using the normal memory allocation paths (os::reserve_memory()),
  // so this is not needed.
  assert(false, "should not be called on AIX");
  return NULL;
}

bool os::release_memory_special(char* base, size_t bytes) {
  // Detaching the SHM segment will also delete it, see reserve_memory_special().
  Unimplemented();
  return false;
}

size_t os::large_page_size() {
  return _large_page_size;
}

bool os::can_commit_large_page_memory() {
  // Does not matter, we do not support huge pages.
  return false;
}

bool os::can_execute_large_page_memory() {
  // Does not matter, we do not support huge pages.
  return false;
}

// Reserve memory at an arbitrary address, only if that area is
// available (and not reserved for something else).
char* os::pd_attempt_reserve_memory_at(size_t bytes, char* requested_addr) {
  char* addr = NULL;

  // Always round to os::vm_page_size(), which may be larger than 4K.
  bytes = align_size_up(bytes, os::vm_page_size());

  // In 4K mode always use mmap.
  // In 64K mode allocate small sizes with mmap, large ones with 64K shmatted.
  if (os::vm_page_size() == SIZE_4K) {
    return reserve_mmaped_memory(bytes, requested_addr, 0);
  } else {
    if (bytes >= Use64KPagesThreshold) {
      return reserve_shmated_memory(bytes, requested_addr, 0);
    } else {
      return reserve_mmaped_memory(bytes, requested_addr, 0);
    }
  }

  return addr;
}

size_t os::read(int fd, void *buf, unsigned int nBytes) {
  return ::read(fd, buf, nBytes);
}

size_t os::read_at(int fd, void *buf, unsigned int nBytes, jlong offset) {
  return ::pread(fd, buf, nBytes, offset);
}

void os::naked_short_sleep(jlong ms) {
  struct timespec req;

  assert(ms < 1000, "Un-interruptable sleep, short time use only");
  req.tv_sec = 0;
  if (ms > 0) {
    req.tv_nsec = (ms % 1000) * 1000000;
  }
  else {
    req.tv_nsec = 1;
  }

  nanosleep(&req, NULL);

  return;
}

// Sleep forever; naked call to OS-specific sleep; use with CAUTION
void os::infinite_sleep() {
  while (true) {    // sleep forever ...
    ::sleep(100);   // ... 100 seconds at a time
  }
}

// Used to convert frequent JVM_Yield() to nops
bool os::dont_yield() {
  return DontYieldALot;
}

void os::naked_yield() {
  sched_yield();
}

////////////////////////////////////////////////////////////////////////////////
// thread priority support

// From AIX manpage to pthread_setschedparam
// (see: http://publib.boulder.ibm.com/infocenter/pseries/v5r3/index.jsp?
//    topic=/com.ibm.aix.basetechref/doc/basetrf1/pthread_setschedparam.htm):
//
// "If schedpolicy is SCHED_OTHER, then sched_priority must be in the
// range from 40 to 80, where 40 is the least favored priority and 80
// is the most favored."
//
// (Actually, I doubt this even has an impact on AIX, as we do kernel
// scheduling there; however, this still leaves iSeries.)
//
// We use the same values for AIX and PASE.
int os::java_to_os_priority[CriticalPriority + 1] = {
  54,             // 0 Entry should never be used

  55,             // 1 MinPriority
  55,             // 2
  56,             // 3

  56,             // 4
  57,             // 5 NormPriority
  57,             // 6

  58,             // 7
  58,             // 8
  59,             // 9 NearMaxPriority

  60,             // 10 MaxPriority

  60              // 11 CriticalPriority
};

OSReturn os::set_native_priority(Thread* thread, int newpri) {
  if (!UseThreadPriorities) return OS_OK;
  pthread_t thr = thread->osthread()->pthread_id();
  int policy = SCHED_OTHER;
  struct sched_param param;
  param.sched_priority = newpri;
  int ret = pthread_setschedparam(thr, policy, &param);

  if (ret != 0) {
    trcVerbose("Could not change priority for thread %d to %d (error %d, %s)",
        (int)thr, newpri, ret, strerror(ret));
  }
  return (ret == 0) ? OS_OK : OS_ERR;
}

OSReturn os::get_native_priority(const Thread* const thread, int *priority_ptr) {
  if (!UseThreadPriorities) {
    *priority_ptr = java_to_os_priority[NormPriority];
    return OS_OK;
  }
  pthread_t thr = thread->osthread()->pthread_id();
  int policy = SCHED_OTHER;
  struct sched_param param;
  int ret = pthread_getschedparam(thr, &policy, &param);
  *priority_ptr = param.sched_priority;

  return (ret == 0) ? OS_OK : OS_ERR;
}

// Hint to the underlying OS that a task switch would not be good.
// Void return because it's a hint and can fail.
void os::hint_no_preempt() {}

////////////////////////////////////////////////////////////////////////////////
// suspend/resume support

//  the low-level signal-based suspend/resume support is a remnant from the
//  old VM-suspension that used to be for java-suspension, safepoints etc,
//  within hotspot. Now there is a single use-case for this:
//    - calling get_thread_pc() on the VMThread by the flat-profiler task
//      that runs in the watcher thread.
//  The remaining code is greatly simplified from the more general suspension
//  code that used to be used.
//
//  The protocol is quite simple:
//  - suspend:
//      - sends a signal to the target thread
//      - polls the suspend state of the osthread using a yield loop
//      - target thread signal handler (SR_handler) sets suspend state
//        and blocks in sigsuspend until continued
//  - resume:
//      - sets target osthread state to continue
//      - sends signal to end the sigsuspend loop in the SR_handler
//
//  Note that the SR_lock plays no role in this suspend/resume protocol.
//

static void resume_clear_context(OSThread *osthread) {
  osthread->set_ucontext(NULL);
  osthread->set_siginfo(NULL);
}

static void suspend_save_context(OSThread *osthread, siginfo_t* siginfo, ucontext_t* context) {
  osthread->set_ucontext(context);
  osthread->set_siginfo(siginfo);
}

//
// Handler function invoked when a thread's execution is suspended or
// resumed. We have to be careful that only async-safe functions are
// called here (Note: most pthread functions are not async safe and
// should be avoided.)
//
// Note: sigwait() is a more natural fit than sigsuspend() from an
// interface point of view, but sigwait() prevents the signal hander
// from being run. libpthread would get very confused by not having
// its signal handlers run and prevents sigwait()'s use with the
// mutex granting granting signal.
//
// Currently only ever called on the VMThread and JavaThreads (PC sampling).
//
static void SR_handler(int sig, siginfo_t* siginfo, ucontext_t* context) {
  // Save and restore errno to avoid confusing native code with EINTR
  // after sigsuspend.
  int old_errno = errno;

  Thread* thread = Thread::current();
  OSThread* osthread = thread->osthread();
  assert(thread->is_VM_thread() || thread->is_Java_thread(), "Must be VMThread or JavaThread");

  os::SuspendResume::State current = osthread->sr.state();
  if (current == os::SuspendResume::SR_SUSPEND_REQUEST) {
    suspend_save_context(osthread, siginfo, context);

    // attempt to switch the state, we assume we had a SUSPEND_REQUEST
    os::SuspendResume::State state = osthread->sr.suspended();
    if (state == os::SuspendResume::SR_SUSPENDED) {
      sigset_t suspend_set;  // signals for sigsuspend()

      // get current set of blocked signals and unblock resume signal
      pthread_sigmask(SIG_BLOCK, NULL, &suspend_set);
      sigdelset(&suspend_set, SR_signum);

      // wait here until we are resumed
      while (1) {
        sigsuspend(&suspend_set);

        os::SuspendResume::State result = osthread->sr.running();
        if (result == os::SuspendResume::SR_RUNNING) {
          break;
        }
      }

    } else if (state == os::SuspendResume::SR_RUNNING) {
      // request was cancelled, continue
    } else {
      ShouldNotReachHere();
    }

    resume_clear_context(osthread);
  } else if (current == os::SuspendResume::SR_RUNNING) {
    // request was cancelled, continue
  } else if (current == os::SuspendResume::SR_WAKEUP_REQUEST) {
    // ignore
  } else {
    ShouldNotReachHere();
  }

  errno = old_errno;
}

static int SR_initialize() {
  struct sigaction act;
  char *s;
  // Get signal number to use for suspend/resume
  if ((s = ::getenv("_JAVA_SR_SIGNUM")) != 0) {
    int sig = ::strtol(s, 0, 10);
    if (sig > MAX2(SIGSEGV, SIGBUS) &&  // See 4355769.
        sig < NSIG) {                   // Must be legal signal and fit into sigflags[].
      SR_signum = sig;
    } else {
      warning("You set _JAVA_SR_SIGNUM=%d. It must be in range [%d, %d]. Using %d instead.",
              sig, MAX2(SIGSEGV, SIGBUS)+1, NSIG-1, SR_signum);
    }
  }

  assert(SR_signum > SIGSEGV && SR_signum > SIGBUS,
        "SR_signum must be greater than max(SIGSEGV, SIGBUS), see 4355769");

  sigemptyset(&SR_sigset);
  sigaddset(&SR_sigset, SR_signum);

  // Set up signal handler for suspend/resume.
  act.sa_flags = SA_RESTART|SA_SIGINFO;
  act.sa_handler = (void (*)(int)) SR_handler;

  // SR_signum is blocked by default.
  pthread_sigmask(SIG_BLOCK, NULL, &act.sa_mask);

  if (sigaction(SR_signum, &act, 0) == -1) {
    return -1;
  }

  // Save signal flag
  os::Aix::set_our_sigflags(SR_signum, act.sa_flags);
  return 0;
}

static int SR_finalize() {
  return 0;
}

static int sr_notify(OSThread* osthread) {
  int status = pthread_kill(osthread->pthread_id(), SR_signum);
  assert_status(status == 0, status, "pthread_kill");
  return status;
}

// "Randomly" selected value for how long we want to spin
// before bailing out on suspending a thread, also how often
// we send a signal to a thread we want to resume
static const int RANDOMLY_LARGE_INTEGER = 1000000;
static const int RANDOMLY_LARGE_INTEGER2 = 100;

// returns true on success and false on error - really an error is fatal
// but this seems the normal response to library errors
static bool do_suspend(OSThread* osthread) {
  assert(osthread->sr.is_running(), "thread should be running");
  // mark as suspended and send signal

  if (osthread->sr.request_suspend() != os::SuspendResume::SR_SUSPEND_REQUEST) {
    // failed to switch, state wasn't running?
    ShouldNotReachHere();
    return false;
  }

  if (sr_notify(osthread) != 0) {
    // try to cancel, switch to running

    os::SuspendResume::State result = osthread->sr.cancel_suspend();
    if (result == os::SuspendResume::SR_RUNNING) {
      // cancelled
      return false;
    } else if (result == os::SuspendResume::SR_SUSPENDED) {
      // somehow managed to suspend
      return true;
    } else {
      ShouldNotReachHere();
      return false;
    }
  }

  // managed to send the signal and switch to SUSPEND_REQUEST, now wait for SUSPENDED

  for (int n = 0; !osthread->sr.is_suspended(); n++) {
    for (int i = 0; i < RANDOMLY_LARGE_INTEGER2 && !osthread->sr.is_suspended(); i++) {
      os::naked_yield();
    }

    // timeout, try to cancel the request
    if (n >= RANDOMLY_LARGE_INTEGER) {
      os::SuspendResume::State cancelled = osthread->sr.cancel_suspend();
      if (cancelled == os::SuspendResume::SR_RUNNING) {
        return false;
      } else if (cancelled == os::SuspendResume::SR_SUSPENDED) {
        return true;
      } else {
        ShouldNotReachHere();
        return false;
      }
    }
  }

  guarantee(osthread->sr.is_suspended(), "Must be suspended");
  return true;
}

static void do_resume(OSThread* osthread) {
  //assert(osthread->sr.is_suspended(), "thread should be suspended");

  if (osthread->sr.request_wakeup() != os::SuspendResume::SR_WAKEUP_REQUEST) {
    // failed to switch to WAKEUP_REQUEST
    ShouldNotReachHere();
    return;
  }

  while (!osthread->sr.is_running()) {
    if (sr_notify(osthread) == 0) {
      for (int n = 0; n < RANDOMLY_LARGE_INTEGER && !osthread->sr.is_running(); n++) {
        for (int i = 0; i < 100 && !osthread->sr.is_running(); i++) {
          os::naked_yield();
        }
      }
    } else {
      ShouldNotReachHere();
    }
  }

  guarantee(osthread->sr.is_running(), "Must be running!");
}

///////////////////////////////////////////////////////////////////////////////////
// signal handling (except suspend/resume)

// This routine may be used by user applications as a "hook" to catch signals.
// The user-defined signal handler must pass unrecognized signals to this
// routine, and if it returns true (non-zero), then the signal handler must
// return immediately. If the flag "abort_if_unrecognized" is true, then this
// routine will never retun false (zero), but instead will execute a VM panic
// routine kill the process.
//
// If this routine returns false, it is OK to call it again. This allows
// the user-defined signal handler to perform checks either before or after
// the VM performs its own checks. Naturally, the user code would be making
// a serious error if it tried to handle an exception (such as a null check
// or breakpoint) that the VM was generating for its own correct operation.
//
// This routine may recognize any of the following kinds of signals:
//   SIGBUS, SIGSEGV, SIGILL, SIGFPE, SIGQUIT, SIGPIPE, SIGXFSZ, SIGUSR1.
// It should be consulted by handlers for any of those signals.
//
// The caller of this routine must pass in the three arguments supplied
// to the function referred to in the "sa_sigaction" (not the "sa_handler")
// field of the structure passed to sigaction(). This routine assumes that
// the sa_flags field passed to sigaction() includes SA_SIGINFO and SA_RESTART.
//
// Note that the VM will print warnings if it detects conflicting signal
// handlers, unless invoked with the option "-XX:+AllowUserSignalHandlers".
//
extern "C" JNIEXPORT int
JVM_handle_aix_signal(int signo, siginfo_t* siginfo, void* ucontext, int abort_if_unrecognized);

// Set thread signal mask (for some reason on AIX sigthreadmask() seems
// to be the thing to call; documentation is not terribly clear about whether
// pthread_sigmask also works, and if it does, whether it does the same.
bool set_thread_signal_mask(int how, const sigset_t* set, sigset_t* oset) {
  const int rc = ::pthread_sigmask(how, set, oset);
  // return value semantics differ slightly for error case:
  // pthread_sigmask returns error number, sigthreadmask -1 and sets global errno
  // (so, pthread_sigmask is more theadsafe for error handling)
  // But success is always 0.
  return rc == 0 ? true : false;
}

// Function to unblock all signals which are, according
// to POSIX, typical program error signals. If they happen while being blocked,
// they typically will bring down the process immediately.
bool unblock_program_error_signals() {
  sigset_t set;
  ::sigemptyset(&set);
  ::sigaddset(&set, SIGILL);
  ::sigaddset(&set, SIGBUS);
  ::sigaddset(&set, SIGFPE);
  ::sigaddset(&set, SIGSEGV);
  return set_thread_signal_mask(SIG_UNBLOCK, &set, NULL);
}

// Renamed from 'signalHandler' to avoid collision with other shared libs.
void javaSignalHandler(int sig, siginfo_t* info, void* uc) {
  assert(info != NULL && uc != NULL, "it must be old kernel");

  // Never leave program error signals blocked;
  // on all our platforms they would bring down the process immediately when
  // getting raised while being blocked.
  unblock_program_error_signals();

  int orig_errno = errno;  // Preserve errno value over signal handler.
  JVM_handle_aix_signal(sig, info, uc, true);
  errno = orig_errno;
}

// This boolean allows users to forward their own non-matching signals
// to JVM_handle_aix_signal, harmlessly.
bool os::Aix::signal_handlers_are_installed = false;

// For signal-chaining
struct sigaction sigact[NSIG];
sigset_t sigs;
bool os::Aix::libjsig_is_loaded = false;
typedef struct sigaction *(*get_signal_t)(int);
get_signal_t os::Aix::get_signal_action = NULL;

struct sigaction* os::Aix::get_chained_signal_action(int sig) {
  struct sigaction *actp = NULL;

  if (libjsig_is_loaded) {
    // Retrieve the old signal handler from libjsig
    actp = (*get_signal_action)(sig);
  }
  if (actp == NULL) {
    // Retrieve the preinstalled signal handler from jvm
    actp = get_preinstalled_handler(sig);
  }

  return actp;
}

static bool call_chained_handler(struct sigaction *actp, int sig,
                                 siginfo_t *siginfo, void *context) {
  // Call the old signal handler
  if (actp->sa_handler == SIG_DFL) {
    // It's more reasonable to let jvm treat it as an unexpected exception
    // instead of taking the default action.
    return false;
  } else if (actp->sa_handler != SIG_IGN) {
    if ((actp->sa_flags & SA_NODEFER) == 0) {
      // automaticlly block the signal
      sigaddset(&(actp->sa_mask), sig);
    }

    sa_handler_t hand = NULL;
    sa_sigaction_t sa = NULL;
    bool siginfo_flag_set = (actp->sa_flags & SA_SIGINFO) != 0;
    // retrieve the chained handler
    if (siginfo_flag_set) {
      sa = actp->sa_sigaction;
    } else {
      hand = actp->sa_handler;
    }

    if ((actp->sa_flags & SA_RESETHAND) != 0) {
      actp->sa_handler = SIG_DFL;
    }

    // try to honor the signal mask
    sigset_t oset;
    pthread_sigmask(SIG_SETMASK, &(actp->sa_mask), &oset);

    // call into the chained handler
    if (siginfo_flag_set) {
      (*sa)(sig, siginfo, context);
    } else {
      (*hand)(sig);
    }

    // restore the signal mask
    pthread_sigmask(SIG_SETMASK, &oset, 0);
  }
  // Tell jvm's signal handler the signal is taken care of.
  return true;
}

bool os::Aix::chained_handler(int sig, siginfo_t* siginfo, void* context) {
  bool chained = false;
  // signal-chaining
  if (UseSignalChaining) {
    struct sigaction *actp = get_chained_signal_action(sig);
    if (actp != NULL) {
      chained = call_chained_handler(actp, sig, siginfo, context);
    }
  }
  return chained;
}

struct sigaction* os::Aix::get_preinstalled_handler(int sig) {
  if (sigismember(&sigs, sig)) {
    return &sigact[sig];
  }
  return NULL;
}

void os::Aix::save_preinstalled_handler(int sig, struct sigaction& oldAct) {
  assert(sig > 0 && sig < NSIG, "vm signal out of expected range");
  sigact[sig] = oldAct;
  sigaddset(&sigs, sig);
}

// for diagnostic
int sigflags[NSIG];

int os::Aix::get_our_sigflags(int sig) {
  assert(sig > 0 && sig < NSIG, "vm signal out of expected range");
  return sigflags[sig];
}

void os::Aix::set_our_sigflags(int sig, int flags) {
  assert(sig > 0 && sig < NSIG, "vm signal out of expected range");
  if (sig > 0 && sig < NSIG) {
    sigflags[sig] = flags;
  }
}

void os::Aix::set_signal_handler(int sig, bool set_installed) {
  // Check for overwrite.
  struct sigaction oldAct;
  sigaction(sig, (struct sigaction*)NULL, &oldAct);

  void* oldhand = oldAct.sa_sigaction
    ? CAST_FROM_FN_PTR(void*, oldAct.sa_sigaction)
    : CAST_FROM_FN_PTR(void*, oldAct.sa_handler);
  if (oldhand != CAST_FROM_FN_PTR(void*, SIG_DFL) &&
      oldhand != CAST_FROM_FN_PTR(void*, SIG_IGN) &&
      oldhand != CAST_FROM_FN_PTR(void*, (sa_sigaction_t)javaSignalHandler)) {
    if (AllowUserSignalHandlers || !set_installed) {
      // Do not overwrite; user takes responsibility to forward to us.
      return;
    } else if (UseSignalChaining) {
      // save the old handler in jvm
      save_preinstalled_handler(sig, oldAct);
      // libjsig also interposes the sigaction() call below and saves the
      // old sigaction on it own.
    } else {
      fatal("Encountered unexpected pre-existing sigaction handler "
            "%#lx for signal %d.", (long)oldhand, sig);
    }
  }

  struct sigaction sigAct;
  sigfillset(&(sigAct.sa_mask));
  if (!set_installed) {
    sigAct.sa_handler = SIG_DFL;
    sigAct.sa_flags = SA_RESTART;
  } else {
    sigAct.sa_sigaction = javaSignalHandler;
    sigAct.sa_flags = SA_SIGINFO|SA_RESTART;
  }
  // Save flags, which are set by ours
  assert(sig > 0 && sig < NSIG, "vm signal out of expected range");
  sigflags[sig] = sigAct.sa_flags;

  int ret = sigaction(sig, &sigAct, &oldAct);
  assert(ret == 0, "check");

  void* oldhand2 = oldAct.sa_sigaction
                 ? CAST_FROM_FN_PTR(void*, oldAct.sa_sigaction)
                 : CAST_FROM_FN_PTR(void*, oldAct.sa_handler);
  assert(oldhand2 == oldhand, "no concurrent signal handler installation");
}

// install signal handlers for signals that HotSpot needs to
// handle in order to support Java-level exception handling.
void os::Aix::install_signal_handlers() {
  if (!signal_handlers_are_installed) {
    signal_handlers_are_installed = true;

    // signal-chaining
    typedef void (*signal_setting_t)();
    signal_setting_t begin_signal_setting = NULL;
    signal_setting_t end_signal_setting = NULL;
    begin_signal_setting = CAST_TO_FN_PTR(signal_setting_t,
                             dlsym(RTLD_DEFAULT, "JVM_begin_signal_setting"));
    if (begin_signal_setting != NULL) {
      end_signal_setting = CAST_TO_FN_PTR(signal_setting_t,
                             dlsym(RTLD_DEFAULT, "JVM_end_signal_setting"));
      get_signal_action = CAST_TO_FN_PTR(get_signal_t,
                            dlsym(RTLD_DEFAULT, "JVM_get_signal_action"));
      libjsig_is_loaded = true;
      assert(UseSignalChaining, "should enable signal-chaining");
    }
    if (libjsig_is_loaded) {
      // Tell libjsig jvm is setting signal handlers.
      (*begin_signal_setting)();
    }

    ::sigemptyset(&sigs);
    set_signal_handler(SIGSEGV, true);
    set_signal_handler(SIGPIPE, true);
    set_signal_handler(SIGBUS, true);
    set_signal_handler(SIGILL, true);
    set_signal_handler(SIGFPE, true);
    set_signal_handler(SIGTRAP, true);
    set_signal_handler(SIGXFSZ, true);
    set_signal_handler(SIGDANGER, true);

    if (libjsig_is_loaded) {
      // Tell libjsig jvm finishes setting signal handlers.
      (*end_signal_setting)();
    }

    // We don't activate signal checker if libjsig is in place, we trust ourselves
    // and if UserSignalHandler is installed all bets are off.
    // Log that signal checking is off only if -verbose:jni is specified.
    if (CheckJNICalls) {
      if (libjsig_is_loaded) {
        tty->print_cr("Info: libjsig is activated, all active signal checking is disabled");
        check_signals = false;
      }
      if (AllowUserSignalHandlers) {
        tty->print_cr("Info: AllowUserSignalHandlers is activated, all active signal checking is disabled");
        check_signals = false;
      }
      // Need to initialize check_signal_done.
      ::sigemptyset(&check_signal_done);
    }
  }
}

static const char* get_signal_handler_name(address handler,
                                           char* buf, int buflen) {
  int offset;
  bool found = os::dll_address_to_library_name(handler, buf, buflen, &offset);
  if (found) {
    // skip directory names
    const char *p1, *p2;
    p1 = buf;
    size_t len = strlen(os::file_separator());
    while ((p2 = strstr(p1, os::file_separator())) != NULL) p1 = p2 + len;
    // The way os::dll_address_to_library_name is implemented on Aix
    // right now, it always returns -1 for the offset which is not
    // terribly informative.
    // Will fix that. For now, omit the offset.
    jio_snprintf(buf, buflen, "%s", p1);
  } else {
    jio_snprintf(buf, buflen, PTR_FORMAT, handler);
  }
  return buf;
}

static void print_signal_handler(outputStream* st, int sig,
                                 char* buf, size_t buflen) {
  struct sigaction sa;
  sigaction(sig, NULL, &sa);

  st->print("%s: ", os::exception_name(sig, buf, buflen));

  address handler = (sa.sa_flags & SA_SIGINFO)
    ? CAST_FROM_FN_PTR(address, sa.sa_sigaction)
    : CAST_FROM_FN_PTR(address, sa.sa_handler);

  if (handler == CAST_FROM_FN_PTR(address, SIG_DFL)) {
    st->print("SIG_DFL");
  } else if (handler == CAST_FROM_FN_PTR(address, SIG_IGN)) {
    st->print("SIG_IGN");
  } else {
    st->print("[%s]", get_signal_handler_name(handler, buf, buflen));
  }

  // Print readable mask.
  st->print(", sa_mask[0]=");
  os::Posix::print_signal_set_short(st, &sa.sa_mask);

  address rh = VMError::get_resetted_sighandler(sig);
  // May be, handler was resetted by VMError?
  if (rh != NULL) {
    handler = rh;
    sa.sa_flags = VMError::get_resetted_sigflags(sig);
  }

  // Print textual representation of sa_flags.
  st->print(", sa_flags=");
  os::Posix::print_sa_flags(st, sa.sa_flags);

  // Check: is it our handler?
  if (handler == CAST_FROM_FN_PTR(address, (sa_sigaction_t)javaSignalHandler) ||
      handler == CAST_FROM_FN_PTR(address, (sa_sigaction_t)SR_handler)) {
    // It is our signal handler.
    // Check for flags, reset system-used one!
    if ((int)sa.sa_flags != os::Aix::get_our_sigflags(sig)) {
      st->print(", flags was changed from " PTR32_FORMAT ", consider using jsig library",
                os::Aix::get_our_sigflags(sig));
    }
  }
  st->cr();
}

#define DO_SIGNAL_CHECK(sig) \
  if (!sigismember(&check_signal_done, sig)) \
    os::Aix::check_signal_handler(sig)

// This method is a periodic task to check for misbehaving JNI applications
// under CheckJNI, we can add any periodic checks here

void os::run_periodic_checks() {

  if (check_signals == false) return;

  // SEGV and BUS if overridden could potentially prevent
  // generation of hs*.log in the event of a crash, debugging
  // such a case can be very challenging, so we absolutely
  // check the following for a good measure:
  DO_SIGNAL_CHECK(SIGSEGV);
  DO_SIGNAL_CHECK(SIGILL);
  DO_SIGNAL_CHECK(SIGFPE);
  DO_SIGNAL_CHECK(SIGBUS);
  DO_SIGNAL_CHECK(SIGPIPE);
  DO_SIGNAL_CHECK(SIGXFSZ);
  if (UseSIGTRAP) {
    DO_SIGNAL_CHECK(SIGTRAP);
  }
  DO_SIGNAL_CHECK(SIGDANGER);

  // ReduceSignalUsage allows the user to override these handlers
  // see comments at the very top and jvm_solaris.h
  if (!ReduceSignalUsage) {
    DO_SIGNAL_CHECK(SHUTDOWN1_SIGNAL);
    DO_SIGNAL_CHECK(SHUTDOWN2_SIGNAL);
    DO_SIGNAL_CHECK(SHUTDOWN3_SIGNAL);
    DO_SIGNAL_CHECK(BREAK_SIGNAL);
  }

  DO_SIGNAL_CHECK(SR_signum);
}

typedef int (*os_sigaction_t)(int, const struct sigaction *, struct sigaction *);

static os_sigaction_t os_sigaction = NULL;

void os::Aix::check_signal_handler(int sig) {
  char buf[O_BUFLEN];
  address jvmHandler = NULL;

  struct sigaction act;
  if (os_sigaction == NULL) {
    // only trust the default sigaction, in case it has been interposed
    os_sigaction = CAST_TO_FN_PTR(os_sigaction_t, dlsym(RTLD_DEFAULT, "sigaction"));
    if (os_sigaction == NULL) return;
  }

  os_sigaction(sig, (struct sigaction*)NULL, &act);

  address thisHandler = (act.sa_flags & SA_SIGINFO)
    ? CAST_FROM_FN_PTR(address, act.sa_sigaction)
    : CAST_FROM_FN_PTR(address, act.sa_handler);

  switch(sig) {
  case SIGSEGV:
  case SIGBUS:
  case SIGFPE:
  case SIGPIPE:
  case SIGILL:
  case SIGXFSZ:
    jvmHandler = CAST_FROM_FN_PTR(address, (sa_sigaction_t)javaSignalHandler);
    break;

  case SHUTDOWN1_SIGNAL:
  case SHUTDOWN2_SIGNAL:
  case SHUTDOWN3_SIGNAL:
  case BREAK_SIGNAL:
    jvmHandler = (address)user_handler();
    break;

  default:
    if (sig == SR_signum) {
      jvmHandler = CAST_FROM_FN_PTR(address, (sa_sigaction_t)SR_handler);
    } else {
      return;
    }
    break;
  }

  if (thisHandler != jvmHandler) {
    tty->print("Warning: %s handler ", exception_name(sig, buf, O_BUFLEN));
    tty->print("expected:%s", get_signal_handler_name(jvmHandler, buf, O_BUFLEN));
    tty->print_cr("  found:%s", get_signal_handler_name(thisHandler, buf, O_BUFLEN));
    // No need to check this sig any longer
    sigaddset(&check_signal_done, sig);
    // Running under non-interactive shell, SHUTDOWN2_SIGNAL will be reassigned SIG_IGN
    if (sig == SHUTDOWN2_SIGNAL && !isatty(fileno(stdin))) {
      tty->print_cr("Running in non-interactive shell, %s handler is replaced by shell",
                    exception_name(sig, buf, O_BUFLEN));
    }
  } else if (os::Aix::get_our_sigflags(sig) != 0 && (int)act.sa_flags != os::Aix::get_our_sigflags(sig)) {
    tty->print("Warning: %s handler flags ", exception_name(sig, buf, O_BUFLEN));
    tty->print("expected:");
    os::Posix::print_sa_flags(tty, os::Aix::get_our_sigflags(sig));
    tty->cr();
    tty->print("  found:");
    os::Posix::print_sa_flags(tty, act.sa_flags);
    tty->cr();
    // No need to check this sig any longer
    sigaddset(&check_signal_done, sig);
  }

  // Dump all the signal
  if (sigismember(&check_signal_done, sig)) {
    print_signal_handlers(tty, buf, O_BUFLEN);
  }
}

// To install functions for atexit system call
extern "C" {
  static void perfMemory_exit_helper() {
    perfMemory_exit();
  }
}

// This is called _before_ the most of global arguments have been parsed.
void os::init(void) {
  // This is basic, we want to know if that ever changes.
  // (Shared memory boundary is supposed to be a 256M aligned.)
  assert(SHMLBA == ((uint64_t)0x10000000ULL)/*256M*/, "unexpected");

  // Record process break at startup.
  g_brk_at_startup = (address) ::sbrk(0);
  assert(g_brk_at_startup != (address) -1, "sbrk failed");

  // First off, we need to know whether we run on AIX or PASE, and
  // the OS level we run on.
  os::Aix::initialize_os_info();

  // Scan environment (SPEC1170 behaviour, etc).
  os::Aix::scan_environment();

  // Probe multipage support.
  query_multipage_support();

  // Act like we only have one page size by eliminating corner cases which
  // we did not support very well anyway.
  // We have two input conditions:
  // 1) Data segment page size. This is controlled by linker setting (datapsize) on the
  //    launcher, and/or by LDR_CNTRL environment variable. The latter overrules the linker
  //    setting.
  //    Data segment page size is important for us because it defines the thread stack page
  //    size, which is needed for guard page handling, stack banging etc.
  // 2) The ability to allocate 64k pages dynamically. If this is a given, java heap can
  //    and should be allocated with 64k pages.
  //
  // So, we do the following:
  // LDR_CNTRL    can_use_64K_pages_dynamically       what we do                      remarks
  // 4K           no                                  4K                              old systems (aix 5.2, as/400 v5r4) or new systems with AME activated
  // 4k           yes                                 64k (treat 4k stacks as 64k)    different loader than java and standard settings
  // 64k          no              --- AIX 5.2 ? ---
  // 64k          yes                                 64k                             new systems and standard java loader (we set datapsize=64k when linking)

  // We explicitly leave no option to change page size, because only upgrading would work,
  // not downgrading (if stack page size is 64k you cannot pretend its 4k).

  if (g_multipage_support.datapsize == SIZE_4K) {
    // datapsize = 4K. Data segment, thread stacks are 4K paged.
    if (g_multipage_support.can_use_64K_pages) {
      // .. but we are able to use 64K pages dynamically.
      // This would be typical for java launchers which are not linked
      // with datapsize=64K (like, any other launcher but our own).
      //
      // In this case it would be smart to allocate the java heap with 64K
      // to get the performance benefit, and to fake 64k pages for the
      // data segment (when dealing with thread stacks).
      //
      // However, leave a possibility to downgrade to 4K, using
      // -XX:-Use64KPages.
      if (Use64KPages) {
        trcVerbose("64K page mode (faked for data segment)");
        Aix::_page_size = SIZE_64K;
      } else {
        trcVerbose("4K page mode (Use64KPages=off)");
        Aix::_page_size = SIZE_4K;
      }
    } else {
      // .. and not able to allocate 64k pages dynamically. Here, just
      // fall back to 4K paged mode and use mmap for everything.
      trcVerbose("4K page mode");
      Aix::_page_size = SIZE_4K;
      FLAG_SET_ERGO(bool, Use64KPages, false);
    }
  } else {
    // datapsize = 64k. Data segment, thread stacks are 64k paged.
    // This normally means that we can allocate 64k pages dynamically.
    // (There is one special case where this may be false: EXTSHM=on.
    // but we decided to not support that mode).
    assert0(g_multipage_support.can_use_64K_pages);
    Aix::_page_size = SIZE_64K;
    trcVerbose("64K page mode");
    FLAG_SET_ERGO(bool, Use64KPages, true);
  }

  // Short-wire stack page size to base page size; if that works, we just remove
  // that stack page size altogether.
  Aix::_stack_page_size = Aix::_page_size;

  // For now UseLargePages is just ignored.
  FLAG_SET_ERGO(bool, UseLargePages, false);
  _page_sizes[0] = 0;

  // debug trace
  trcVerbose("os::vm_page_size %s", describe_pagesize(os::vm_page_size()));

  // Next, we need to initialize libo4 and libperfstat libraries.
  if (os::Aix::on_pase()) {
    os::Aix::initialize_libo4();
  } else {
    os::Aix::initialize_libperfstat();
  }

  // Reset the perfstat information provided by ODM.
  if (os::Aix::on_aix()) {
    libperfstat::perfstat_reset();
  }

  // Now initialze basic system properties. Note that for some of the values we
  // need libperfstat etc.
  os::Aix::initialize_system_info();

  clock_tics_per_sec = sysconf(_SC_CLK_TCK);

  init_random(1234567);

  ThreadCritical::initialize();

  // Main_thread points to the aboriginal thread.
  Aix::_main_thread = pthread_self();

  initial_time_count = os::elapsed_counter();
}

// This is called _after_ the global arguments have been parsed.
jint os::init_2(void) {

  if (os::Aix::on_pase()) {
    trcVerbose("Running on PASE.");
  } else {
    trcVerbose("Running on AIX (not PASE).");
  }

  trcVerbose("processor count: %d", os::_processor_count);
  trcVerbose("physical memory: %lu", Aix::_physical_memory);

  // Initially build up the loaded dll map.
  LoadedLibraries::reload();
  if (Verbose) {
    trcVerbose("Loaded Libraries: ");
    LoadedLibraries::print(tty);
  }

  const int page_size = Aix::page_size();
  const int map_size = page_size;

  address map_address = (address) MAP_FAILED;
  const int prot  = PROT_READ;
  const int flags = MAP_PRIVATE|MAP_ANONYMOUS;

  // Use optimized addresses for the polling page,
  // e.g. map it to a special 32-bit address.
  if (OptimizePollingPageLocation) {
    // architecture-specific list of address wishes:
    address address_wishes[] = {
      // AIX: addresses lower than 0x30000000 don't seem to work on AIX.
      // PPC64: all address wishes are non-negative 32 bit values where
      // the lower 16 bits are all zero. we can load these addresses
      // with a single ppc_lis instruction.
      (address) 0x30000000, (address) 0x31000000,
      (address) 0x32000000, (address) 0x33000000,
      (address) 0x40000000, (address) 0x41000000,
      (address) 0x42000000, (address) 0x43000000,
      (address) 0x50000000, (address) 0x51000000,
      (address) 0x52000000, (address) 0x53000000,
      (address) 0x60000000, (address) 0x61000000,
      (address) 0x62000000, (address) 0x63000000
    };
    int address_wishes_length = sizeof(address_wishes)/sizeof(address);

    // iterate over the list of address wishes:
    for (int i=0; i<address_wishes_length; i++) {
      // Try to map with current address wish.
      // AIX: AIX needs MAP_FIXED if we provide an address and mmap will
      // fail if the address is already mapped.
      map_address = (address) ::mmap(address_wishes[i] - (ssize_t)page_size,
                                     map_size, prot,
                                     flags | MAP_FIXED,
                                     -1, 0);
      trcVerbose("SafePoint Polling  Page address: %p (wish) => %p",
                   address_wishes[i], map_address + (ssize_t)page_size);

      if (map_address + (ssize_t)page_size == address_wishes[i]) {
        // Map succeeded and map_address is at wished address, exit loop.
        break;
      }

      if (map_address != (address) MAP_FAILED) {
        // Map succeeded, but polling_page is not at wished address, unmap and continue.
        ::munmap(map_address, map_size);
        map_address = (address) MAP_FAILED;
      }
      // Map failed, continue loop.
    }
  } // end OptimizePollingPageLocation

  if (map_address == (address) MAP_FAILED) {
    map_address = (address) ::mmap(NULL, map_size, prot, flags, -1, 0);
  }
  guarantee(map_address != MAP_FAILED, "os::init_2: failed to allocate polling page");
  os::set_polling_page(map_address);

  if (!UseMembar) {
    address mem_serialize_page = (address) ::mmap(NULL, Aix::page_size(), PROT_READ | PROT_WRITE, MAP_PRIVATE|MAP_ANONYMOUS, -1, 0);
    guarantee(mem_serialize_page != NULL, "mmap Failed for memory serialize page");
    os::set_memory_serialize_page(mem_serialize_page);

    trcVerbose("Memory Serialize  Page address: %p - %p, size %IX (%IB)",
        mem_serialize_page, mem_serialize_page + Aix::page_size(),
        Aix::page_size(), Aix::page_size());
  }

  // initialize suspend/resume support - must do this before signal_sets_init()
  if (SR_initialize() != 0) {
    perror("SR_initialize failed");
    return JNI_ERR;
  }

  Aix::signal_sets_init();
  Aix::install_signal_handlers();

  // Check minimum allowable stack size for thread creation and to initialize
  // the java system classes, including StackOverflowError - depends on page
  // size. Add a page for compiler2 recursion in main thread.
  // Add in 2*BytesPerWord times page size to account for VM stack during
  // class initialization depending on 32 or 64 bit VM.
  os::Aix::min_stack_allowed = MAX2(os::Aix::min_stack_allowed,
                                    JavaThread::stack_guard_zone_size() +
                                    JavaThread::stack_shadow_zone_size() +
                                    (2*BytesPerWord COMPILER2_PRESENT(+1)) * Aix::vm_default_page_size());

  os::Aix::min_stack_allowed = align_size_up(os::Aix::min_stack_allowed, os::Aix::page_size());

  size_t threadStackSizeInBytes = ThreadStackSize * K;
  if (threadStackSizeInBytes != 0 &&
      threadStackSizeInBytes < os::Aix::min_stack_allowed) {
    tty->print_cr("\nThe stack size specified is too small, "
                  "Specify at least %dk",
                  os::Aix::min_stack_allowed / K);
    return JNI_ERR;
  }

  // Make the stack size a multiple of the page size so that
  // the yellow/red zones can be guarded.
  // Note that this can be 0, if no default stacksize was set.
  JavaThread::set_stack_size_at_create(round_to(threadStackSizeInBytes, vm_page_size()));

  if (UseNUMA) {
    UseNUMA = false;
    warning("NUMA optimizations are not available on this OS.");
  }

  if (MaxFDLimit) {
    // Set the number of file descriptors to max. print out error
    // if getrlimit/setrlimit fails but continue regardless.
    struct rlimit nbr_files;
    int status = getrlimit(RLIMIT_NOFILE, &nbr_files);
    if (status != 0) {
      if (PrintMiscellaneous && (Verbose || WizardMode))
        perror("os::init_2 getrlimit failed");
    } else {
      nbr_files.rlim_cur = nbr_files.rlim_max;
      status = setrlimit(RLIMIT_NOFILE, &nbr_files);
      if (status != 0) {
        if (PrintMiscellaneous && (Verbose || WizardMode))
          perror("os::init_2 setrlimit failed");
      }
    }
  }

  if (PerfAllowAtExitRegistration) {
    // Only register atexit functions if PerfAllowAtExitRegistration is set.
    // At exit functions can be delayed until process exit time, which
    // can be problematic for embedded VM situations. Embedded VMs should
    // call DestroyJavaVM() to assure that VM resources are released.

    // Note: perfMemory_exit_helper atexit function may be removed in
    // the future if the appropriate cleanup code can be added to the
    // VM_Exit VMOperation's doit method.
    if (atexit(perfMemory_exit_helper) != 0) {
      warning("os::init_2 atexit(perfMemory_exit_helper) failed");
    }
  }

  return JNI_OK;
}

// Mark the polling page as unreadable
void os::make_polling_page_unreadable(void) {
  if (!guard_memory((char*)_polling_page, Aix::page_size())) {
    fatal("Could not disable polling page");
  }
};

// Mark the polling page as readable
void os::make_polling_page_readable(void) {
  // Changed according to os_linux.cpp.
  if (!checked_mprotect((char *)_polling_page, Aix::page_size(), PROT_READ)) {
    fatal("Could not enable polling page at " PTR_FORMAT, _polling_page);
  }
};

int os::active_processor_count() {
  int online_cpus = ::sysconf(_SC_NPROCESSORS_ONLN);
  assert(online_cpus > 0 && online_cpus <= processor_count(), "sanity check");
  return online_cpus;
}

void os::set_native_thread_name(const char *name) {
  // Not yet implemented.
  return;
}

bool os::distribute_processes(uint length, uint* distribution) {
  // Not yet implemented.
  return false;
}

bool os::bind_to_processor(uint processor_id) {
  // Not yet implemented.
  return false;
}

void os::SuspendedThreadTask::internal_do_task() {
  if (do_suspend(_thread->osthread())) {
    SuspendedThreadTaskContext context(_thread, _thread->osthread()->ucontext());
    do_task(context);
    do_resume(_thread->osthread());
  }
}

class PcFetcher : public os::SuspendedThreadTask {
public:
  PcFetcher(Thread* thread) : os::SuspendedThreadTask(thread) {}
  ExtendedPC result();
protected:
  void do_task(const os::SuspendedThreadTaskContext& context);
private:
  ExtendedPC _epc;
};

ExtendedPC PcFetcher::result() {
  guarantee(is_done(), "task is not done yet.");
  return _epc;
}

void PcFetcher::do_task(const os::SuspendedThreadTaskContext& context) {
  Thread* thread = context.thread();
  OSThread* osthread = thread->osthread();
  if (osthread->ucontext() != NULL) {
    _epc = os::Aix::ucontext_get_pc((const ucontext_t *) context.ucontext());
  } else {
    // NULL context is unexpected, double-check this is the VMThread.
    guarantee(thread->is_VM_thread(), "can only be called for VMThread");
  }
}

// Suspends the target using the signal mechanism and then grabs the PC before
// resuming the target. Used by the flat-profiler only
ExtendedPC os::get_thread_pc(Thread* thread) {
  // Make sure that it is called by the watcher for the VMThread.
  assert(Thread::current()->is_Watcher_thread(), "Must be watcher");
  assert(thread->is_VM_thread(), "Can only be called for VMThread");

  PcFetcher fetcher(thread);
  fetcher.run();
  return fetcher.result();
}

////////////////////////////////////////////////////////////////////////////////
// debug support

bool os::find(address addr, outputStream* st) {

  st->print(PTR_FORMAT ": ", addr);

  loaded_module_t lm;
  if (LoadedLibraries::find_for_text_address(addr, &lm) != NULL ||
      LoadedLibraries::find_for_data_address(addr, &lm) != NULL) {
    st->print("%s", lm.path);
    return true;
  }

  return false;
}

////////////////////////////////////////////////////////////////////////////////
// misc

// This does not do anything on Aix. This is basically a hook for being
// able to use structured exception handling (thread-local exception filters)
// on, e.g., Win32.
void
os::os_exception_wrapper(java_call_t f, JavaValue* value, const methodHandle& method,
                         JavaCallArguments* args, Thread* thread) {
  f(value, method, args, thread);
}

void os::print_statistics() {
}

bool os::message_box(const char* title, const char* message) {
  int i;
  fdStream err(defaultStream::error_fd());
  for (i = 0; i < 78; i++) err.print_raw("=");
  err.cr();
  err.print_raw_cr(title);
  for (i = 0; i < 78; i++) err.print_raw("-");
  err.cr();
  err.print_raw_cr(message);
  for (i = 0; i < 78; i++) err.print_raw("=");
  err.cr();

  char buf[16];
  // Prevent process from exiting upon "read error" without consuming all CPU
  while (::read(0, buf, sizeof(buf)) <= 0) { ::sleep(100); }

  return buf[0] == 'y' || buf[0] == 'Y';
}

int os::stat(const char *path, struct stat *sbuf) {
  char pathbuf[MAX_PATH];
  if (strlen(path) > MAX_PATH - 1) {
    errno = ENAMETOOLONG;
    return -1;
  }
  os::native_path(strcpy(pathbuf, path));
  return ::stat(pathbuf, sbuf);
}

bool os::check_heap(bool force) {
  return true;
}

// Is a (classpath) directory empty?
bool os::dir_is_empty(const char* path) {
  DIR *dir = NULL;
  struct dirent *ptr;

  dir = opendir(path);
  if (dir == NULL) return true;

  /* Scan the directory */
  bool result = true;
  char buf[sizeof(struct dirent) + MAX_PATH];
  while (result && (ptr = ::readdir(dir)) != NULL) {
    if (strcmp(ptr->d_name, ".") != 0 && strcmp(ptr->d_name, "..") != 0) {
      result = false;
    }
  }
  closedir(dir);
  return result;
}

// This code originates from JDK's sysOpen and open64_w
// from src/solaris/hpi/src/system_md.c

int os::open(const char *path, int oflag, int mode) {

  if (strlen(path) > MAX_PATH - 1) {
    errno = ENAMETOOLONG;
    return -1;
  }
  int fd;

  fd = ::open64(path, oflag, mode);
  if (fd == -1) return -1;

  // If the open succeeded, the file might still be a directory.
  {
    struct stat64 buf64;
    int ret = ::fstat64(fd, &buf64);
    int st_mode = buf64.st_mode;

    if (ret != -1) {
      if ((st_mode & S_IFMT) == S_IFDIR) {
        errno = EISDIR;
        ::close(fd);
        return -1;
      }
    } else {
      ::close(fd);
      return -1;
    }
  }

  // All file descriptors that are opened in the JVM and not
  // specifically destined for a subprocess should have the
  // close-on-exec flag set. If we don't set it, then careless 3rd
  // party native code might fork and exec without closing all
  // appropriate file descriptors (e.g. as we do in closeDescriptors in
  // UNIXProcess.c), and this in turn might:
  //
  // - cause end-of-file to fail to be detected on some file
  //   descriptors, resulting in mysterious hangs, or
  //
  // - might cause an fopen in the subprocess to fail on a system
  //   suffering from bug 1085341.
  //
  // (Yes, the default setting of the close-on-exec flag is a Unix
  // design flaw.)
  //
  // See:
  // 1085341: 32-bit stdio routines should support file descriptors >255
  // 4843136: (process) pipe file descriptor from Runtime.exec not being closed
  // 6339493: (process) Runtime.exec does not close all file descriptors on Solaris 9
#ifdef FD_CLOEXEC
  {
    int flags = ::fcntl(fd, F_GETFD);
    if (flags != -1)
      ::fcntl(fd, F_SETFD, flags | FD_CLOEXEC);
  }
#endif

  return fd;
}

// create binary file, rewriting existing file if required
int os::create_binary_file(const char* path, bool rewrite_existing) {
  int oflags = O_WRONLY | O_CREAT;
  if (!rewrite_existing) {
    oflags |= O_EXCL;
  }
  return ::open64(path, oflags, S_IREAD | S_IWRITE);
}

// return current position of file pointer
jlong os::current_file_offset(int fd) {
  return (jlong)::lseek64(fd, (off64_t)0, SEEK_CUR);
}

// move file pointer to the specified offset
jlong os::seek_to_file_offset(int fd, jlong offset) {
  return (jlong)::lseek64(fd, (off64_t)offset, SEEK_SET);
}

// This code originates from JDK's sysAvailable
// from src/solaris/hpi/src/native_threads/src/sys_api_td.c

int os::available(int fd, jlong *bytes) {
  jlong cur, end;
  int mode;
  struct stat64 buf64;

  if (::fstat64(fd, &buf64) >= 0) {
    mode = buf64.st_mode;
    if (S_ISCHR(mode) || S_ISFIFO(mode) || S_ISSOCK(mode)) {
      int n;
      if (::ioctl(fd, FIONREAD, &n) >= 0) {
        *bytes = n;
        return 1;
      }
    }
  }
  if ((cur = ::lseek64(fd, 0L, SEEK_CUR)) == -1) {
    return 0;
  } else if ((end = ::lseek64(fd, 0L, SEEK_END)) == -1) {
    return 0;
  } else if (::lseek64(fd, cur, SEEK_SET) == -1) {
    return 0;
  }
  *bytes = end - cur;
  return 1;
}

// Map a block of memory.
char* os::pd_map_memory(int fd, const char* file_name, size_t file_offset,
                        char *addr, size_t bytes, bool read_only,
                        bool allow_exec) {
  int prot;
  int flags = MAP_PRIVATE;

  if (read_only) {
    prot = PROT_READ;
    flags = MAP_SHARED;
  } else {
    prot = PROT_READ | PROT_WRITE;
    flags = MAP_PRIVATE;
  }

  if (allow_exec) {
    prot |= PROT_EXEC;
  }

  if (addr != NULL) {
    flags |= MAP_FIXED;
  }

  // Allow anonymous mappings if 'fd' is -1.
  if (fd == -1) {
    flags |= MAP_ANONYMOUS;
  }

  char* mapped_address = (char*)::mmap(addr, (size_t)bytes, prot, flags,
                                     fd, file_offset);
  if (mapped_address == MAP_FAILED) {
    return NULL;
  }
  return mapped_address;
}

// Remap a block of memory.
char* os::pd_remap_memory(int fd, const char* file_name, size_t file_offset,
                          char *addr, size_t bytes, bool read_only,
                          bool allow_exec) {
  // same as map_memory() on this OS
  return os::map_memory(fd, file_name, file_offset, addr, bytes, read_only,
                        allow_exec);
}

// Unmap a block of memory.
bool os::pd_unmap_memory(char* addr, size_t bytes) {
  return munmap(addr, bytes) == 0;
}

// current_thread_cpu_time(bool) and thread_cpu_time(Thread*, bool)
// are used by JVM M&M and JVMTI to get user+sys or user CPU time
// of a thread.
//
// current_thread_cpu_time() and thread_cpu_time(Thread*) returns
// the fast estimate available on the platform.

jlong os::current_thread_cpu_time() {
  // return user + sys since the cost is the same
  const jlong n = os::thread_cpu_time(Thread::current(), true /* user + sys */);
  assert(n >= 0, "negative CPU time");
  return n;
}

jlong os::thread_cpu_time(Thread* thread) {
  // consistent with what current_thread_cpu_time() returns
  const jlong n = os::thread_cpu_time(thread, true /* user + sys */);
  assert(n >= 0, "negative CPU time");
  return n;
}

jlong os::current_thread_cpu_time(bool user_sys_cpu_time) {
  const jlong n = os::thread_cpu_time(Thread::current(), user_sys_cpu_time);
  assert(n >= 0, "negative CPU time");
  return n;
}

static bool thread_cpu_time_unchecked(Thread* thread, jlong* p_sys_time, jlong* p_user_time) {
  bool error = false;

  jlong sys_time = 0;
  jlong user_time = 0;

  // Reimplemented using getthrds64().
  //
  // Works like this:
  // For the thread in question, get the kernel thread id. Then get the
  // kernel thread statistics using that id.
  //
  // This only works of course when no pthread scheduling is used,
  // i.e. there is a 1:1 relationship to kernel threads.
  // On AIX, see AIXTHREAD_SCOPE variable.

  pthread_t pthtid = thread->osthread()->pthread_id();

  // retrieve kernel thread id for the pthread:
  tid64_t tid = 0;
  struct __pthrdsinfo pinfo;
  // I just love those otherworldly IBM APIs which force me to hand down
  // dummy buffers for stuff I dont care for...
  char dummy[1];
  int dummy_size = sizeof(dummy);
  if (pthread_getthrds_np(&pthtid, PTHRDSINFO_QUERY_TID, &pinfo, sizeof(pinfo),
                          dummy, &dummy_size) == 0) {
    tid = pinfo.__pi_tid;
  } else {
    tty->print_cr("pthread_getthrds_np failed.");
    error = true;
  }

  // retrieve kernel timing info for that kernel thread
  if (!error) {
    struct thrdentry64 thrdentry;
    if (getthrds64(getpid(), &thrdentry, sizeof(thrdentry), &tid, 1) == 1) {
      sys_time = thrdentry.ti_ru.ru_stime.tv_sec * 1000000000LL + thrdentry.ti_ru.ru_stime.tv_usec * 1000LL;
      user_time = thrdentry.ti_ru.ru_utime.tv_sec * 1000000000LL + thrdentry.ti_ru.ru_utime.tv_usec * 1000LL;
    } else {
      tty->print_cr("pthread_getthrds_np failed.");
      error = true;
    }
  }

  if (p_sys_time) {
    *p_sys_time = sys_time;
  }

  if (p_user_time) {
    *p_user_time = user_time;
  }

  if (error) {
    return false;
  }

  return true;
}

jlong os::thread_cpu_time(Thread *thread, bool user_sys_cpu_time) {
  jlong sys_time;
  jlong user_time;

  if (!thread_cpu_time_unchecked(thread, &sys_time, &user_time)) {
    return -1;
  }

  return user_sys_cpu_time ? sys_time + user_time : user_time;
}

void os::current_thread_cpu_time_info(jvmtiTimerInfo *info_ptr) {
  info_ptr->max_value = ALL_64_BITS;       // will not wrap in less than 64 bits
  info_ptr->may_skip_backward = false;     // elapsed time not wall time
  info_ptr->may_skip_forward = false;      // elapsed time not wall time
  info_ptr->kind = JVMTI_TIMER_TOTAL_CPU;  // user+system time is returned
}

void os::thread_cpu_time_info(jvmtiTimerInfo *info_ptr) {
  info_ptr->max_value = ALL_64_BITS;       // will not wrap in less than 64 bits
  info_ptr->may_skip_backward = false;     // elapsed time not wall time
  info_ptr->may_skip_forward = false;      // elapsed time not wall time
  info_ptr->kind = JVMTI_TIMER_TOTAL_CPU;  // user+system time is returned
}

bool os::is_thread_cpu_time_supported() {
  return true;
}

// System loadavg support. Returns -1 if load average cannot be obtained.
// For now just return the system wide load average (no processor sets).
int os::loadavg(double values[], int nelem) {

  guarantee(nelem >= 0 && nelem <= 3, "argument error");
  guarantee(values, "argument error");

  if (os::Aix::on_pase()) {

    // AS/400 PASE: use libo4 porting library
    double v[3] = { 0.0, 0.0, 0.0 };

    if (libo4::get_load_avg(v, v + 1, v + 2)) {
      for (int i = 0; i < nelem; i ++) {
        values[i] = v[i];
      }
      return nelem;
    } else {
      return -1;
    }

  } else {

    // AIX: use libperfstat
    libperfstat::cpuinfo_t ci;
    if (libperfstat::get_cpuinfo(&ci)) {
      for (int i = 0; i < nelem; i++) {
        values[i] = ci.loadavg[i];
      }
    } else {
      return -1;
    }
    return nelem;
  }
}

void os::pause() {
  char filename[MAX_PATH];
  if (PauseAtStartupFile && PauseAtStartupFile[0]) {
    jio_snprintf(filename, MAX_PATH, PauseAtStartupFile);
  } else {
    jio_snprintf(filename, MAX_PATH, "./vm.paused.%d", current_process_id());
  }

  int fd = ::open(filename, O_WRONLY | O_CREAT | O_TRUNC, 0666);
  if (fd != -1) {
    struct stat buf;
    ::close(fd);
    while (::stat(filename, &buf) == 0) {
      (void)::poll(NULL, 0, 100);
    }
  } else {
    trcVerbose("Could not open pause file '%s', continuing immediately.", filename);
  }
}

bool os::Aix::is_primordial_thread() {
  if (pthread_self() == (pthread_t)1) {
    return true;
  } else {
    return false;
  }
}

// OS recognitions (PASE/AIX, OS level) call this before calling any
// one of Aix::on_pase(), Aix::os_version() static
void os::Aix::initialize_os_info() {

  assert(_on_pase == -1 && _os_version == 0, "already called.");

  struct utsname uts;
  memset(&uts, 0, sizeof(uts));
  strcpy(uts.sysname, "?");
  if (::uname(&uts) == -1) {
    trcVerbose("uname failed (%d)", errno);
    guarantee(0, "Could not determine whether we run on AIX or PASE");
  } else {
    trcVerbose("uname says: sysname \"%s\" version \"%s\" release \"%s\" "
               "node \"%s\" machine \"%s\"\n",
               uts.sysname, uts.version, uts.release, uts.nodename, uts.machine);
    const int major = atoi(uts.version);
    assert(major > 0, "invalid OS version");
    const int minor = atoi(uts.release);
    assert(minor > 0, "invalid OS release");
    _os_version = (major << 24) | (minor << 16);
    char ver_str[20] = {0};
    char *name_str = "unknown OS";
    if (strcmp(uts.sysname, "OS400") == 0) {
      // We run on AS/400 PASE. We do not support versions older than V5R4M0.
      _on_pase = 1;
      if (os_version_short() < 0x0504) {
        trcVerbose("OS/400 releases older than V5R4M0 not supported.");
        assert(false, "OS/400 release too old.");
      }
      name_str = "OS/400 (pase)";
      jio_snprintf(ver_str, sizeof(ver_str), "%u.%u", major, minor);
    } else if (strcmp(uts.sysname, "AIX") == 0) {
      // We run on AIX. We do not support versions older than AIX 5.3.
      _on_pase = 0;
      // Determine detailed AIX version: Version, Release, Modification, Fix Level.
      odmWrapper::determine_os_kernel_version(&_os_version);
      if (os_version_short() < 0x0503) {
        trcVerbose("AIX release older than AIX 5.3 not supported.");
        assert(false, "AIX release too old.");
      }
      name_str = "AIX";
      jio_snprintf(ver_str, sizeof(ver_str), "%u.%u.%u.%u",
                   major, minor, (_os_version >> 8) & 0xFF, _os_version & 0xFF);
    } else {
      assert(false, name_str);
    }
    trcVerbose("We run on %s %s", name_str, ver_str);
  }

  guarantee(_on_pase != -1 && _os_version, "Could not determine AIX/OS400 release");
} // end: os::Aix::initialize_os_info()

// Scan environment for important settings which might effect the VM.
// Trace out settings. Warn about invalid settings and/or correct them.
//
// Must run after os::Aix::initialue_os_info().
void os::Aix::scan_environment() {

  char* p;
  int rc;

  // Warn explicity if EXTSHM=ON is used. That switch changes how
  // System V shared memory behaves. One effect is that page size of
  // shared memory cannot be change dynamically, effectivly preventing
  // large pages from working.
  // This switch was needed on AIX 32bit, but on AIX 64bit the general
  // recommendation is (in OSS notes) to switch it off.
  p = ::getenv("EXTSHM");
  trcVerbose("EXTSHM=%s.", p ? p : "<unset>");
  if (p && strcasecmp(p, "ON") == 0) {
    _extshm = 1;
    trcVerbose("*** Unsupported mode! Please remove EXTSHM from your environment! ***");
    if (!AllowExtshm) {
      // We allow under certain conditions the user to continue. However, we want this
      // to be a fatal error by default. On certain AIX systems, leaving EXTSHM=ON means
      // that the VM is not able to allocate 64k pages for the heap.
      // We do not want to run with reduced performance.
      vm_exit_during_initialization("EXTSHM is ON. Please remove EXTSHM from your environment.");
    }
  } else {
    _extshm = 0;
  }

  // SPEC1170 behaviour: will change the behaviour of a number of POSIX APIs.
  // Not tested, not supported.
  //
  // Note that it might be worth the trouble to test and to require it, if only to
  // get useful return codes for mprotect.
  //
  // Note: Setting XPG_SUS_ENV in the process is too late. Must be set earlier (before
  // exec() ? before loading the libjvm ? ....)
  p = ::getenv("XPG_SUS_ENV");
  trcVerbose("XPG_SUS_ENV=%s.", p ? p : "<unset>");
  if (p && strcmp(p, "ON") == 0) {
    _xpg_sus_mode = 1;
    trcVerbose("Unsupported setting: XPG_SUS_ENV=ON");
    // This is not supported. Worst of all, it changes behaviour of mmap MAP_FIXED to
    // clobber address ranges. If we ever want to support that, we have to do some
    // testing first.
    guarantee(false, "XPG_SUS_ENV=ON not supported");
  } else {
    _xpg_sus_mode = 0;
  }

  if (os::Aix::on_pase()) {
    p = ::getenv("QIBM_MULTI_THREADED");
    trcVerbose("QIBM_MULTI_THREADED=%s.", p ? p : "<unset>");
  }

  p = ::getenv("LDR_CNTRL");
  trcVerbose("LDR_CNTRL=%s.", p ? p : "<unset>");
  if (os::Aix::on_pase() && os::Aix::os_version_short() == 0x0701) {
    if (p && ::strstr(p, "TEXTPSIZE")) {
      trcVerbose("*** WARNING - LDR_CNTRL contains TEXTPSIZE. "
        "you may experience hangs or crashes on OS/400 V7R1.");
    }
  }

  p = ::getenv("AIXTHREAD_GUARDPAGES");
  trcVerbose("AIXTHREAD_GUARDPAGES=%s.", p ? p : "<unset>");

} // end: os::Aix::scan_environment()

// PASE: initialize the libo4 library (PASE porting library).
void os::Aix::initialize_libo4() {
  guarantee(os::Aix::on_pase(), "OS/400 only.");
  if (!libo4::init()) {
    trcVerbose("libo4 initialization failed.");
    assert(false, "libo4 initialization failed");
  } else {
    trcVerbose("libo4 initialized.");
  }
}

// AIX: initialize the libperfstat library.
void os::Aix::initialize_libperfstat() {
  assert(os::Aix::on_aix(), "AIX only");
  if (!libperfstat::init()) {
    trcVerbose("libperfstat initialization failed.");
    assert(false, "libperfstat initialization failed");
  } else {
    trcVerbose("libperfstat initialized.");
  }
}

/////////////////////////////////////////////////////////////////////////////
// thread stack

// Function to query the current stack size using pthread_getthrds_np.
static bool query_stack_dimensions(address* p_stack_base, size_t* p_stack_size) {
  // This only works when invoked on a pthread. As we agreed not to use
  // primordial threads anyway, I assert here.
  guarantee(!os::Aix::is_primordial_thread(), "not allowed on the primordial thread");

  // Information about this api can be found (a) in the pthread.h header and
  // (b) in http://publib.boulder.ibm.com/infocenter/pseries/v5r3/index.jsp?topic=/com.ibm.aix.basetechref/doc/basetrf1/pthread_getthrds_np.htm
  //
  // The use of this API to find out the current stack is kind of undefined.
  // But after a lot of tries and asking IBM about it, I concluded that it is safe
  // enough for cases where I let the pthread library create its stacks. For cases
  // where I create an own stack and pass this to pthread_create, it seems not to
  // work (the returned stack size in that case is 0).

  pthread_t tid = pthread_self();
  struct __pthrdsinfo pinfo;
  char dummy[1]; // Just needed to satisfy pthread_getthrds_np.
  int dummy_size = sizeof(dummy);

  memset(&pinfo, 0, sizeof(pinfo));

  const int rc = pthread_getthrds_np(&tid, PTHRDSINFO_QUERY_ALL, &pinfo,
                                     sizeof(pinfo), dummy, &dummy_size);

  if (rc != 0) {
    assert0(false);
    trcVerbose("pthread_getthrds_np failed (%d)", rc);
    return false;
  }
  guarantee0(pinfo.__pi_stackend);

  // The following may happen when invoking pthread_getthrds_np on a pthread
  // running on a user provided stack (when handing down a stack to pthread
  // create, see pthread_attr_setstackaddr).
  // Not sure what to do then.

  guarantee0(pinfo.__pi_stacksize);

  // Note: we get three values from pthread_getthrds_np:
  //       __pi_stackaddr, __pi_stacksize, __pi_stackend
  //
  // high addr    ---------------------
  //
  //    |         pthread internal data, like ~2K
  //    |
  //    |         ---------------------   __pi_stackend   (usually not page aligned, (xxxxF890))
  //    |
  //    |
  //    |
  //    |
  //    |
  //    |
  //    |          ---------------------   (__pi_stackend - __pi_stacksize)
  //    |
  //    |          padding to align the following AIX guard pages, if enabled.
  //    |
  //    V          ---------------------   __pi_stackaddr
  //
  // low addr      AIX guard pages, if enabled (AIXTHREAD_GUARDPAGES > 0)
  //

  address stack_base = (address)(pinfo.__pi_stackend);
  address stack_low_addr = (address)align_ptr_up(pinfo.__pi_stackaddr,
    os::vm_page_size());
  size_t stack_size = stack_base - stack_low_addr;

  if (p_stack_base) {
    *p_stack_base = stack_base;
  }

  if (p_stack_size) {
    *p_stack_size = stack_size;
  }

  return true;
}

// Get the current stack base from the OS (actually, the pthread library).
address os::current_stack_base() {
  address p;
  query_stack_dimensions(&p, 0);
  return p;
}

// Get the current stack size from the OS (actually, the pthread library).
size_t os::current_stack_size() {
  size_t s;
  query_stack_dimensions(0, &s);
  return s;
}

// Refer to the comments in os_solaris.cpp park-unpark.

// utility to compute the abstime argument to timedwait:
// millis is the relative timeout time
// abstime will be the absolute timeout time
// TODO: replace compute_abstime() with unpackTime()

static struct timespec* compute_abstime(timespec* abstime, jlong millis) {
  if (millis < 0) millis = 0;
  struct timeval now;
  int status = gettimeofday(&now, NULL);
  assert(status == 0, "gettimeofday");
  jlong seconds = millis / 1000;
  millis %= 1000;
  if (seconds > 50000000) { // see man cond_timedwait(3T)
    seconds = 50000000;
  }
  abstime->tv_sec = now.tv_sec  + seconds;
  long       usec = now.tv_usec + millis * 1000;
  if (usec >= 1000000) {
    abstime->tv_sec += 1;
    usec -= 1000000;
  }
  abstime->tv_nsec = usec * 1000;
  return abstime;
}

// Test-and-clear _Event, always leaves _Event set to 0, returns immediately.
// Conceptually TryPark() should be equivalent to park(0).

int os::PlatformEvent::TryPark() {
  for (;;) {
    const int v = _Event;
    guarantee ((v == 0) || (v == 1), "invariant");
    if (Atomic::cmpxchg (0, &_Event, v) == v) return v;
  }
}

void os::PlatformEvent::park() {       // AKA "down()"
  // Invariant: Only the thread associated with the Event/PlatformEvent
  // may call park().
  // TODO: assert that _Assoc != NULL or _Assoc == Self
  int v;
  for (;;) {
    v = _Event;
    if (Atomic::cmpxchg (v-1, &_Event, v) == v) break;
  }
  guarantee (v >= 0, "invariant");
  if (v == 0) {
    // Do this the hard way by blocking ...
    int status = pthread_mutex_lock(_mutex);
    assert_status(status == 0, status, "mutex_lock");
    guarantee (_nParked == 0, "invariant");
    ++ _nParked;
    while (_Event < 0) {
      status = pthread_cond_wait(_cond, _mutex);
      assert_status(status == 0 || status == ETIMEDOUT, status, "cond_timedwait");
    }
    -- _nParked;

    // In theory we could move the ST of 0 into _Event past the unlock(),
    // but then we'd need a MEMBAR after the ST.
    _Event = 0;
    status = pthread_mutex_unlock(_mutex);
    assert_status(status == 0, status, "mutex_unlock");
  }
  guarantee (_Event >= 0, "invariant");
}

int os::PlatformEvent::park(jlong millis) {
  guarantee (_nParked == 0, "invariant");

  int v;
  for (;;) {
    v = _Event;
    if (Atomic::cmpxchg (v-1, &_Event, v) == v) break;
  }
  guarantee (v >= 0, "invariant");
  if (v != 0) return OS_OK;

  // We do this the hard way, by blocking the thread.
  // Consider enforcing a minimum timeout value.
  struct timespec abst;
  compute_abstime(&abst, millis);

  int ret = OS_TIMEOUT;
  int status = pthread_mutex_lock(_mutex);
  assert_status(status == 0, status, "mutex_lock");
  guarantee (_nParked == 0, "invariant");
  ++_nParked;

  // Object.wait(timo) will return because of
  // (a) notification
  // (b) timeout
  // (c) thread.interrupt
  //
  // Thread.interrupt and object.notify{All} both call Event::set.
  // That is, we treat thread.interrupt as a special case of notification.
  // We ignore spurious OS wakeups unless FilterSpuriousWakeups is false.
  // We assume all ETIME returns are valid.
  //
  // TODO: properly differentiate simultaneous notify+interrupt.
  // In that case, we should propagate the notify to another waiter.

  while (_Event < 0) {
    status = pthread_cond_timedwait(_cond, _mutex, &abst);
    assert_status(status == 0 || status == ETIMEDOUT,
                  status, "cond_timedwait");
    if (!FilterSpuriousWakeups) break;         // previous semantics
    if (status == ETIMEDOUT) break;
    // We consume and ignore EINTR and spurious wakeups.
  }
  --_nParked;
  if (_Event >= 0) {
     ret = OS_OK;
  }
  _Event = 0;
  status = pthread_mutex_unlock(_mutex);
  assert_status(status == 0, status, "mutex_unlock");
  assert (_nParked == 0, "invariant");
  return ret;
}

void os::PlatformEvent::unpark() {
  int v, AnyWaiters;
  for (;;) {
    v = _Event;
    if (v > 0) {
      // The LD of _Event could have reordered or be satisfied
      // by a read-aside from this processor's write buffer.
      // To avoid problems execute a barrier and then
      // ratify the value.
      OrderAccess::fence();
      if (_Event == v) return;
      continue;
    }
    if (Atomic::cmpxchg (v+1, &_Event, v) == v) break;
  }
  if (v < 0) {
    // Wait for the thread associated with the event to vacate
    int status = pthread_mutex_lock(_mutex);
    assert_status(status == 0, status, "mutex_lock");
    AnyWaiters = _nParked;

    if (AnyWaiters != 0) {
      // We intentional signal *after* dropping the lock
      // to avoid a common class of futile wakeups.
      status = pthread_cond_signal(_cond);
      assert_status(status == 0, status, "cond_signal");
    }
    // Mutex should be locked for pthread_cond_signal(_cond).
    status = pthread_mutex_unlock(_mutex);
    assert_status(status == 0, status, "mutex_unlock");
  }

  // Note that we signal() _after dropping the lock for "immortal" Events.
  // This is safe and avoids a common class of futile wakeups. In rare
  // circumstances this can cause a thread to return prematurely from
  // cond_{timed}wait() but the spurious wakeup is benign and the victim will
  // simply re-test the condition and re-park itself.
}


// JSR166
// -------------------------------------------------------

//
// The solaris and linux implementations of park/unpark are fairly
// conservative for now, but can be improved. They currently use a
// mutex/condvar pair, plus a a count.
// Park decrements count if > 0, else does a condvar wait. Unpark
// sets count to 1 and signals condvar. Only one thread ever waits
// on the condvar. Contention seen when trying to park implies that someone
// is unparking you, so don't wait. And spurious returns are fine, so there
// is no need to track notifications.
//

#define MAX_SECS 100000000
//
// This code is common to linux and solaris and will be moved to a
// common place in dolphin.
//
// The passed in time value is either a relative time in nanoseconds
// or an absolute time in milliseconds. Either way it has to be unpacked
// into suitable seconds and nanoseconds components and stored in the
// given timespec structure.
// Given time is a 64-bit value and the time_t used in the timespec is only
// a signed-32-bit value (except on 64-bit Linux) we have to watch for
// overflow if times way in the future are given. Further on Solaris versions
// prior to 10 there is a restriction (see cond_timedwait) that the specified
// number of seconds, in abstime, is less than current_time + 100,000,000.
// As it will be 28 years before "now + 100000000" will overflow we can
// ignore overflow and just impose a hard-limit on seconds using the value
// of "now + 100,000,000". This places a limit on the timeout of about 3.17
// years from "now".
//

static void unpackTime(timespec* absTime, bool isAbsolute, jlong time) {
  assert (time > 0, "convertTime");

  struct timeval now;
  int status = gettimeofday(&now, NULL);
  assert(status == 0, "gettimeofday");

  time_t max_secs = now.tv_sec + MAX_SECS;

  if (isAbsolute) {
    jlong secs = time / 1000;
    if (secs > max_secs) {
      absTime->tv_sec = max_secs;
    }
    else {
      absTime->tv_sec = secs;
    }
    absTime->tv_nsec = (time % 1000) * NANOSECS_PER_MILLISEC;
  }
  else {
    jlong secs = time / NANOSECS_PER_SEC;
    if (secs >= MAX_SECS) {
      absTime->tv_sec = max_secs;
      absTime->tv_nsec = 0;
    }
    else {
      absTime->tv_sec = now.tv_sec + secs;
      absTime->tv_nsec = (time % NANOSECS_PER_SEC) + now.tv_usec*1000;
      if (absTime->tv_nsec >= NANOSECS_PER_SEC) {
        absTime->tv_nsec -= NANOSECS_PER_SEC;
        ++absTime->tv_sec; // note: this must be <= max_secs
      }
    }
  }
  assert(absTime->tv_sec >= 0, "tv_sec < 0");
  assert(absTime->tv_sec <= max_secs, "tv_sec > max_secs");
  assert(absTime->tv_nsec >= 0, "tv_nsec < 0");
  assert(absTime->tv_nsec < NANOSECS_PER_SEC, "tv_nsec >= nanos_per_sec");
}

void Parker::park(bool isAbsolute, jlong time) {
  // Optional fast-path check:
  // Return immediately if a permit is available.
  if (_counter > 0) {
    _counter = 0;
    OrderAccess::fence();
    return;
  }

  Thread* thread = Thread::current();
  assert(thread->is_Java_thread(), "Must be JavaThread");
  JavaThread *jt = (JavaThread *)thread;

  // Optional optimization -- avoid state transitions if there's an interrupt pending.
  // Check interrupt before trying to wait
  if (Thread::is_interrupted(thread, false)) {
    return;
  }

  // Next, demultiplex/decode time arguments
  timespec absTime;
  if (time < 0 || (isAbsolute && time == 0)) { // don't wait at all
    return;
  }
  if (time > 0) {
    unpackTime(&absTime, isAbsolute, time);
  }

  // Enter safepoint region
  // Beware of deadlocks such as 6317397.
  // The per-thread Parker:: mutex is a classic leaf-lock.
  // In particular a thread must never block on the Threads_lock while
  // holding the Parker:: mutex. If safepoints are pending both the
  // the ThreadBlockInVM() CTOR and DTOR may grab Threads_lock.
  ThreadBlockInVM tbivm(jt);

  // Don't wait if cannot get lock since interference arises from
  // unblocking. Also. check interrupt before trying wait
  if (Thread::is_interrupted(thread, false) || pthread_mutex_trylock(_mutex) != 0) {
    return;
  }

  int status;
  if (_counter > 0) { // no wait needed
    _counter = 0;
    status = pthread_mutex_unlock(_mutex);
    assert (status == 0, "invariant");
    OrderAccess::fence();
    return;
  }

#ifdef ASSERT
  // Don't catch signals while blocked; let the running threads have the signals.
  // (This allows a debugger to break into the running thread.)
  sigset_t oldsigs;
  sigset_t* allowdebug_blocked = os::Aix::allowdebug_blocked_signals();
  pthread_sigmask(SIG_BLOCK, allowdebug_blocked, &oldsigs);
#endif

  OSThreadWaitState osts(thread->osthread(), false /* not Object.wait() */);
  jt->set_suspend_equivalent();
  // cleared by handle_special_suspend_equivalent_condition() or java_suspend_self()

  if (time == 0) {
    status = pthread_cond_wait (_cond, _mutex);
  } else {
    status = pthread_cond_timedwait (_cond, _mutex, &absTime);
  }
  assert_status(status == 0 || status == EINTR ||
                status == ETIME || status == ETIMEDOUT,
                status, "cond_timedwait");

#ifdef ASSERT
  pthread_sigmask(SIG_SETMASK, &oldsigs, NULL);
#endif

  _counter = 0;
  status = pthread_mutex_unlock(_mutex);
  assert_status(status == 0, status, "invariant");
  // If externally suspended while waiting, re-suspend
  if (jt->handle_special_suspend_equivalent_condition()) {
    jt->java_suspend_self();
  }

  OrderAccess::fence();
}

void Parker::unpark() {
  int s, status;
  status = pthread_mutex_lock(_mutex);
  assert (status == 0, "invariant");
  s = _counter;
  _counter = 1;
  if (s < 1) {
    status = pthread_mutex_unlock(_mutex);
    assert (status == 0, "invariant");
    status = pthread_cond_signal (_cond);
    assert (status == 0, "invariant");
  } else {
    pthread_mutex_unlock(_mutex);
    assert (status == 0, "invariant");
  }
}

extern char** environ;

// Run the specified command in a separate process. Return its exit value,
// or -1 on failure (e.g. can't fork a new process).
// Unlike system(), this function can be called from signal handler. It
// doesn't block SIGINT et al.
int os::fork_and_exec(char* cmd) {
  char * argv[4] = {"sh", "-c", cmd, NULL};

  pid_t pid = fork();

  if (pid < 0) {
    // fork failed
    return -1;

  } else if (pid == 0) {
    // child process

    // Try to be consistent with system(), which uses "/usr/bin/sh" on AIX.
    execve("/usr/bin/sh", argv, environ);

    // execve failed
    _exit(-1);

  } else {
    // copied from J2SE ..._waitForProcessExit() in UNIXProcess_md.c; we don't
    // care about the actual exit code, for now.

    int status;

    // Wait for the child process to exit. This returns immediately if
    // the child has already exited. */
    while (waitpid(pid, &status, 0) < 0) {
      switch (errno) {
        case ECHILD: return 0;
        case EINTR: break;
        default: return -1;
      }
    }

    if (WIFEXITED(status)) {
      // The child exited normally; get its exit code.
      return WEXITSTATUS(status);
    } else if (WIFSIGNALED(status)) {
      // The child exited because of a signal.
      // The best value to return is 0x80 + signal number,
      // because that is what all Unix shells do, and because
      // it allows callers to distinguish between process exit and
      // process death by signal.
      return 0x80 + WTERMSIG(status);
    } else {
      // Unknown exit code; pass it through.
      return status;
    }
  }
  return -1;
}

// is_headless_jre()
//
// Test for the existence of xawt/libmawt.so or libawt_xawt.so
// in order to report if we are running in a headless jre.
//
// Since JDK8 xawt/libmawt.so is moved into the same directory
// as libawt.so, and renamed libawt_xawt.so
bool os::is_headless_jre() {
  struct stat statbuf;
  char buf[MAXPATHLEN];
  char libmawtpath[MAXPATHLEN];
  const char *xawtstr = "/xawt/libmawt.so";
  const char *new_xawtstr = "/libawt_xawt.so";

  char *p;

  // Get path to libjvm.so
  os::jvm_path(buf, sizeof(buf));

  // Get rid of libjvm.so
  p = strrchr(buf, '/');
  if (p == NULL) return false;
  else *p = '\0';

  // Get rid of client or server
  p = strrchr(buf, '/');
  if (p == NULL) return false;
  else *p = '\0';

  // check xawt/libmawt.so
  strcpy(libmawtpath, buf);
  strcat(libmawtpath, xawtstr);
  if (::stat(libmawtpath, &statbuf) == 0) return false;

  // check libawt_xawt.so
  strcpy(libmawtpath, buf);
  strcat(libmawtpath, new_xawtstr);
  if (::stat(libmawtpath, &statbuf) == 0) return false;

  return true;
}

// Get the default path to the core file
// Returns the length of the string
int os::get_core_path(char* buffer, size_t bufferSize) {
  const char* p = get_current_directory(buffer, bufferSize);

  if (p == NULL) {
    assert(p != NULL, "failed to get current directory");
    return 0;
  }

  jio_snprintf(buffer, bufferSize, "%s/core or core.%d",
                                               p, current_process_id());

  return strlen(buffer);
}

#ifndef PRODUCT
void TestReserveMemorySpecial_test() {
  // No tests available for this platform
}
#endif

bool os::start_debugging(char *buf, int buflen) {
  int len = (int)strlen(buf);
  char *p = &buf[len];

  jio_snprintf(p, buflen -len,
                 "\n\n"
                 "Do you want to debug the problem?\n\n"
                 "To debug, run 'dbx -a %d'; then switch to thread tid " INTX_FORMAT ", k-tid " INTX_FORMAT "\n"
                 "Enter 'yes' to launch dbx automatically (PATH must include dbx)\n"
                 "Otherwise, press RETURN to abort...",
                 os::current_process_id(),
                 os::current_thread_id(), thread_self());

  bool yes = os::message_box("Unexpected Error", buf);

  if (yes) {
    // yes, user asked VM to launch debugger
    jio_snprintf(buf, buflen, "dbx -a %d", os::current_process_id());

    os::fork_and_exec(buf);
    yes = false;
  }
  return yes;
}<|MERGE_RESOLUTION|>--- conflicted
+++ resolved
@@ -1643,11 +1643,7 @@
   st->print("total %d", os::processor_count());
   // It's not safe to query number of active processors after crash.
   // st->print("(active %d)", os::active_processor_count());
-<<<<<<< HEAD
-  st->print(" %s", VM_Version::cpu_features());
-=======
   st->print(" %s", VM_Version::features());
->>>>>>> d1460d52
   st->cr();
 }
 

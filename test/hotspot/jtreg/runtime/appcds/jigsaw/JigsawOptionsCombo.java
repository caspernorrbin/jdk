/*
 * Copyright (c) 2015, 2017, Oracle and/or its affiliates. All rights reserved.
 * DO NOT ALTER OR REMOVE COPYRIGHT NOTICES OR THIS FILE HEADER.
 *
 * This code is free software; you can redistribute it and/or modify it
 * under the terms of the GNU General Public License version 2 only, as
 * published by the Free Software Foundation.
 *
 * This code is distributed in the hope that it will be useful, but WITHOUT
 * ANY WARRANTY; without even the implied warranty of MERCHANTABILITY or
 * FITNESS FOR A PARTICULAR PURPOSE.  See the GNU General Public License
 * version 2 for more details (a copy is included in the LICENSE file that
 * accompanied this code).
 *
 * You should have received a copy of the GNU General Public License version
 * 2 along with this work; if not, write to the Free Software Foundation,
 * Inc., 51 Franklin St, Fifth Floor, Boston, MA 02110-1301 USA.
 *
 * Please contact Oracle, 500 Oracle Parkway, Redwood Shores, CA 94065 USA
 * or visit www.oracle.com if you need additional information or have any
 * questions.
 *
 */

/*
 * @test
 * @summary Test combinations of jigsaw options that affect the use of AppCDS
 *
<<<<<<< HEAD
 * AppCDS does not support uncompressed oops
 * @requires ((vm.opt.UseCompressedOops == null) | (vm.opt.UseCompressedOops == true)) & !vm.graal.enabled
=======
 * @requires vm.cds & !vm.graal.enabled
>>>>>>> 9c8adb87
 * @library /test/lib ..
 * @modules java.base/jdk.internal.misc
 *          java.management
 *          jdk.jartool/sun.tools.jar
 *          jdk.internal.jvmstat/sun.jvmstat.monitor
 * @compile ../test-classes/Hello.java ../test-classes/HelloMore.java
 * @run main JigsawOptionsCombo
 */
import jdk.test.lib.compiler.InMemoryJavaCompiler;
import jdk.test.lib.process.OutputAnalyzer;
import java.util.ArrayList;


// Remaining WORK: TODO:
// 1. test with -m initial-module; waiting for changes from Chris will provide
//    utils to build modules
// 2. Loading classes from Jmod files - waiting on utils
// 3. Loading classes from exploded module dir"

public class JigsawOptionsCombo {

    public static void main(String[] args) throws Exception {
        String source = "package javax.naming.spi; "                +
                        "public class NamingManager { "             +
                        "    static { "                             +
                        "        System.out.println(\"I pass!\"); " +
                        "    } "                                    +
                        "}";
        ClassFileInstaller.writeClassToDisk("javax/naming/spi/NamingManager",
            InMemoryJavaCompiler.compile("javax.naming.spi.NamingManager", source, "--patch-module=java.naming"),
            "mods/java.naming");

        JarBuilder.build("hello", "Hello");
        JarBuilder.build("hello_more", "HelloMore");

        (new JigsawOptionsCombo()).runTests();
    }


    private ArrayList<TestCase> testCaseTable = new ArrayList<TestCase>();

    public static String infoDuringDump(String option) {
        return "Info: the " + option +
            " option is ignored when dumping the shared archive";
    }

    public void runTests() throws Exception {

        testCaseTable.add(new TestCase(
            "basic: Basic dump and execute, to verify the test plumbing works",
            "", "", 0,
            "", "", 0) );

        String bcpArg = "-Xbootclasspath/a:" +
        TestCommon.getTestJar("hello_more.jar");

        testCaseTable.add(new TestCase(
            "Xbootclasspath/a: is OK for both dump and run time",
            bcpArg, "", 0,
            bcpArg, "", 0) );

        testCaseTable.add(new TestCase(
            "module-path-01: --module-path is ignored for dump time",
            "--module-path mods",
            infoDuringDump("--module-path"), 0,
            null, null, 0) );

        testCaseTable.add(new TestCase(
            "module-path-02: --module-path is ok for run time",
            "", "", 0,
            "--module-path mods", "", 0) );

        testCaseTable.add(new TestCase(
            "add-modules-01: --add-modules is ok at dump time",
            "--add-modules java.management",
            "", 0,
            null, null, 0) );

        testCaseTable.add(new TestCase(
            "add-modules-02: --add-modules is ok at run time",
            "", "", 0,
            "--add-modules java.management", "", 0) );

        testCaseTable.add(new TestCase(
            "limit-modules-01: --limit-modules is ignored at dump time",
            "--limit-modules java.base",
            infoDuringDump("--limit-modules"), 0,
            null, null, 0) );

        testCaseTable.add(new TestCase(
            "limit-modules-02: --limit-modules is ok at run time",
            "", "", 0,
            "--limit-modules java.base", "", 0) );

        testCaseTable.add(new TestCase(
            "upgrade-module-path-01: --upgrade-module-path is ignored at dump time",
            "--upgrade-module-path mods",
            infoDuringDump("--upgrade-module-path"), 0,
            null, null, 0) );

        testCaseTable.add(new TestCase(
            "-upgrade-module-path-module-path-02: --upgrade-module-path is ok at run time",
            "", "", 0,
            "--upgrade-module-path mods", "", 0) );

        for (TestCase tc : testCaseTable) tc.execute();
    }


    // class representing a singe test case
    public class TestCase {
        String description;
        String dumpTimeArgs;
        String dumpTimeExpectedOutput;
        int    dumpTimeExpectedExitValue;
        String runTimeArgs;
        String runTimeExpectedOutput;
        int    runTimeExpectedExitValue;

        private String appJar = TestCommon.getTestJar("hello.jar");
        private String appClasses[] = {"Hello"};


        public TestCase(String description,
            String dumpTimeArgs, String dumpTimeExpectedOutput, int dumpTimeExpectedExitValue,
            String runTimeArgs, String runTimeExpectedOutput, int runTimeExpectedExitValue) {

            this.description = description;
            this.dumpTimeArgs = dumpTimeArgs;
            this.dumpTimeExpectedOutput = dumpTimeExpectedOutput;
            this.dumpTimeExpectedExitValue = dumpTimeExpectedExitValue;
            this.runTimeArgs = runTimeArgs;
            this.runTimeExpectedOutput = runTimeExpectedOutput;
            this.runTimeExpectedExitValue = runTimeExpectedExitValue;
        }


        public void execute() throws Exception {
            System.out.println("Description: " + description);

            // ===== dump step - create the archive
            OutputAnalyzer dumpOutput = TestCommon.dump(
                appJar, appClasses, getDumpOptions());

            if (dumpTimeExpectedExitValue == 0) {
                TestCommon.checkDump(dumpOutput, dumpTimeExpectedOutput);
            } else {
                dumpOutput.shouldMatch(dumpTimeExpectedOutput);
                dumpOutput.shouldHaveExitValue(dumpTimeExpectedExitValue);
            }

            // ===== exec step - use the archive
            if (runTimeArgs != null) {
                OutputAnalyzer execOutput = TestCommon.exec(appJar, getRunOptions());

                if (runTimeExpectedExitValue == 0) {
                    TestCommon.checkExec(execOutput, runTimeExpectedOutput, "Hello World");
                } else {
                    execOutput.shouldMatch(dumpTimeExpectedOutput);
                    execOutput.shouldHaveExitValue(dumpTimeExpectedExitValue);
                }
            }
        }


        // dump command line options can be separated by a space
        private String[] getDumpOptions() {
            return dumpTimeArgs.split(" ");
        }


        // run command line options can be separated by a space
        private String[] getRunOptions() {
            ArrayList<String> result = new ArrayList<>();

            if (runTimeArgs != "") {
                String splitArgs[] = runTimeArgs.split(" ");
                for (String arg : splitArgs)
                    result.add(arg);
            }

            result.add("Hello");
            return result.toArray(new String[1]);
        }
    }
}<|MERGE_RESOLUTION|>--- conflicted
+++ resolved
@@ -26,12 +26,7 @@
  * @test
  * @summary Test combinations of jigsaw options that affect the use of AppCDS
  *
-<<<<<<< HEAD
- * AppCDS does not support uncompressed oops
- * @requires ((vm.opt.UseCompressedOops == null) | (vm.opt.UseCompressedOops == true)) & !vm.graal.enabled
-=======
  * @requires vm.cds & !vm.graal.enabled
->>>>>>> 9c8adb87
  * @library /test/lib ..
  * @modules java.base/jdk.internal.misc
  *          java.management

--- conflicted
+++ resolved
@@ -162,11 +162,7 @@
     auto test = [&](float f) {
       EXPECT_EQ(nullptr, rbtree.find(f));
       rbtree.upsert(f, Empty{});
-<<<<<<< HEAD
-      Node* n = rbtree.find_node(f);
-=======
       const Node* n = rbtree.find_node(f);
->>>>>>> aa0d1ee0
       EXPECT_NE(nullptr, n);
       EXPECT_EQ(f, n->key());
     };
@@ -304,7 +300,6 @@
     }
   }
 
-<<<<<<< HEAD
   void test_closest_gt() {
     using Node = RBTreeInt::RBNode;
     {
@@ -367,7 +362,9 @@
     rbtree.remove(2);
     n = rbtree.first();
     EXPECT_EQ(nullptr, n);
-=======
+
+  }
+
   void test_node_prev() {
     RBTreeInt _tree;
     using Node = RBTreeInt::RBNode;
@@ -406,7 +403,6 @@
     }
 
     EXPECT_EQ(count, num_nodes);
->>>>>>> aa0d1ee0
   }
 
   void test_stable_nodes() {
@@ -430,11 +426,7 @@
 
     // After deleting, nodes should have been moved around but kept their values
     for (int i = 0; i < 10000; i++) {
-<<<<<<< HEAD
-      Node* n = rbtree.find_node(i);
-=======
       const Node* n = rbtree.find_node(i);
->>>>>>> aa0d1ee0
       if (n != nullptr) {
         EXPECT_EQ(a.at(i), n);
       }
@@ -466,7 +458,6 @@
     });
   }
 
-<<<<<<< HEAD
   void test_cursor_empty_tree() {
     RBTreeInt tree;
     RBTreeInt::Cursor cursor = tree.get_cursor(tree.first());
@@ -502,8 +493,6 @@
     EXPECT_FALSE(cursor.valid());
   }
 
-=======
->>>>>>> aa0d1ee0
 #ifdef ASSERT
   void test_fill_verify() {
     RBTreeInt rbtree;
@@ -551,7 +540,6 @@
     EXPECT_EQ(rbtree.size(), 0UL);
   }
 
-<<<<<<< HEAD
   void test_intrusive() {
     using Tree = IntrusiveRBTree<int, Cmp>;
     using Node = Tree::RBNode;
@@ -610,7 +598,10 @@
     for (int n = 0; n < num_iterations; n++) {
       Tree::Cursor cursor = intrusive_tree.cursor_find(n);
       EXPECT_NULL(cursor.node());
-=======
+
+    }
+  }
+
   void test_nodes_visited_once() {
     constexpr size_t memory_size = 65536;
     using Tree = RBTree<int, int, Cmp, ArrayAllocator<memory_size>>;
@@ -637,7 +628,6 @@
     for (int i = 0; i < num_nodes; i++) {
       EXPECT_EQ(tree._expected_visited, node->_visited);
       node += 1;
->>>>>>> aa0d1ee0
     }
 
   }
@@ -665,7 +655,6 @@
   this->test_closest_leq();
 }
 
-<<<<<<< HEAD
 TEST_VM_F(RBTreeTest, TestClosestGt) {
   this->test_closest_gt();
 }
@@ -674,33 +663,28 @@
   this->test_first();
 }
 
+TEST_VM_F(RBTreeTest, NodePrev) {
+  this->test_node_prev();
+}
+
+TEST_VM_F(RBTreeTest, NodeNext) {
+  this->test_node_next();
+}
+
 TEST_VM_F(RBTreeTest, NodeStableTest) {
   this->test_stable_nodes();
-=======
-TEST_VM_F(RBTreeTest, NodePrev) {
-  this->test_node_prev();
->>>>>>> aa0d1ee0
-}
-
-TEST_VM_F(RBTreeTest, NodeNext) {
-  this->test_node_next();
-}
-
-<<<<<<< HEAD
+}
+
+TEST_VM_F(RBTreeTest, NodeStableAddressTest) {
+  this->test_stable_nodes_addresses();
+}
+
 TEST_VM_F(RBTreeTest, CursorEmptyTreeTest) {
   this->test_cursor_empty_tree();
 }
 
 TEST_VM_F(RBTreeTest, CursorIterateTest) {
   this->test_cursor_iterate();
-=======
-TEST_VM_F(RBTreeTest, NodeStableTest) {
-  this->test_stable_nodes();
-}
-
-TEST_VM_F(RBTreeTest, NodeStableAddressTest) {
-  this->test_stable_nodes_addresses();
->>>>>>> aa0d1ee0
 }
 
 #ifdef ASSERT
@@ -712,8 +696,6 @@
   this->test_fill_verify();
 }
 
-<<<<<<< HEAD
-=======
 TEST_VM_F(RBTreeTest, NodesVisitedOnce) {
   this->test_nodes_visited_once();
 }
@@ -733,7 +715,6 @@
     }
   }
 }
->>>>>>> aa0d1ee0
 
 TEST_VM_F(RBTreeTest, VerifyItThroughStressTest) {
   { // Repeatedly verify a tree of moderate size
